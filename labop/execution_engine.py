import datetime
import logging
import os
import uuid
from abc import ABC
from typing import Callable, Dict, List, Optional, Tuple, Union

import pandas as pd
import sbol3

<<<<<<< HEAD
from labop.behavior_execution import BehaviorExecution
from labop.execution_context import ExecutionContext
from uml import ActivityNode, CallBehaviorAction
from uml.activity import Activity
from uml.activity_edge import ActivityEdge
from uml.activity_parameter_node import ActivityParameterNode
from uml.control_flow import ControlFlow
from uml.input_pin import InputPin
from uml.object_flow import ObjectFlow
from uml.output_pin import OutputPin
from uml.pin import Pin
from uml.utils import WellFormednessIssue, WellformednessLevels, literal
from uml.value_pin import ValuePin

from .activity_edge_flow import ActivityEdgeFlow
from .activity_node_execution import ActivityNodeExecution
from .call_behavior_execution import CallBehaviorExecution
from .dataset import Dataset
from .parameter_value import ParameterValue
from .primitive import Primitive
from .protocol import Protocol
from .protocol_execution import ProtocolExecution
from .sample_data import SampleData

l: logging.Logger = logging.getLogger(__file__)
=======
import labop
import uml
from labop.primitive_execution import initialize_primitive_compute_output

l = logging.getLogger(__file__)
>>>>>>> e4f6f35b
l.setLevel(logging.ERROR)


class ExecutionError(Exception):
    pass


class ExecutionWarning(Exception):
    pass


class ExecutionEngine(ABC):
    """Base class for implementing and recording a LabOP executions.
    This class can handle common UML activities and the propagation of tokens,
    but does not execute primitives. It needs to be extended with specific
    implementations that have that capability.
    """

    def __init__(
        self,
<<<<<<< HEAD
        specializations: Optional[List["BehaviorSpecialization"]] = None,
        use_ordinal_time: bool = False,
        failsafe: bool = True,
        permissive: bool = False,
        use_defined_primitives: bool = True,
        sample_format: str = "xarray",
        out_dir: str = "out",
        dataset_file: str = None,  # type: ignore
=======
        specializations: List["BehaviorSpecialization"] = [],
        use_ordinal_time=False,
        failsafe=True,
        permissive=False,
        use_defined_primitives=True,
        sample_format="xarray",
        out_dir="out",
        dataset_file=None,
>>>>>>> e4f6f35b
    ):
        self.exec_counter = 0
        self.variable_counter = 0

        # Remove circular import with labop_convert
        self.specializations = specializations
        from labop_convert import DefaultBehaviorSpecialization

        if self.specializations is None:
            self.specializations = []
        if not any(
            [
                s
                for s in self.specializations
                if isinstance(s, DefaultBehaviorSpecialization)
            ]
        ):
            self.specializations += [DefaultBehaviorSpecialization()]

        # The EE uses a configurable start_time as the reference time.
        # Because the start_time is not always the actual time, then
        # we need to set times relative to the start time using the
        # relative wall clock time.
        # if use_oridinal_time, then use a new int for each time
        self.start_time = None  # The official start_time
        self.wall_clock_start_time = None  # The actual now() time
        self.use_ordinal_time = use_ordinal_time  # Use int instead of datetime
        self.ordinal_time = None
        self.current_node = None
        self.blocked_nodes = set({})

        self.ex = None
        self.is_asynchronous = True

        # When set to True, a protocol execution will proceed through to the end, even
        # if a CallBehaviorAction raises an exception.  Set to False for debugging
        self.failsafe = failsafe
        self.permissive = permissive  # Allow execution to follow control flow even if objects not present.
        self.use_defined_primitives = use_defined_primitives  # used the compute_output definitions to compute primitive outputs
        self.sample_format = sample_format
        self.issues: Dict[
            id, List[Union[ExecutionWarning, ExecutionError]]
        ] = {}  # List of Warnings and Errors
        self.out_dir = out_dir
        self.dataset_file = dataset_file  # Write dataset specifications as template files used to fill in data
        self.data_id = 0
        self.data_id_map = {}

        if self.specializations is None or (
            isinstance(self.specializations, list) and len(self.specializations) == 0
        ):
            from labop_convert import DefaultBehaviorSpecialization

            self.specializations = [DefaultBehaviorSpecialization()]

    def next_id(self):
        next = self.exec_counter
        self.exec_counter += 1
        return next

    def next_variable(self):
        variable = f"var_{self.variable_counter}"
        self.variable_counter += 1
        return variable

    def init_time(self, start_time):
        self.wall_clock_start_time = datetime.datetime.now()
        if self.use_ordinal_time:
            self.ordinal_time = datetime.datetime.strptime(
                "1/1/00 00:00:00", "%d/%m/%y %H:%M:%S"
            )
            self.start_time = self.ordinal_time
        else:
            start_time = start_time if start_time else datetime.datetime.now()
            self.start_time = start_time

    def get_current_time(self, as_string: bool = False):
        if self.use_ordinal_time:
            now = self.ordinal_time
            self.ordinal_time += datetime.timedelta(seconds=1)
            start = self.start_time
        else:
            now = datetime.datetime.now()
            start = self.wall_clock_start_time

        # get the relative time from start
        rel_start = now - start
        cur_time = self.start_time + rel_start
        return cur_time if not as_string else str(cur_time)

    def initialize(
        self,
        protocol: Protocol,
        agent: sbol3.Agent,
        id: str = uuid.uuid4(),
        parameter_values: List[ParameterValue] = {},
    ):
        # Record in the document containing the protocol
        doc = protocol.document

        # setup possible issues
        self.issues[id] = []

        if self.use_defined_primitives:
            # Define the compute_output function for known primitives
            Primitive.initialize_primitive_compute_output(doc)

        # First, set up the record for the protocol and parameter values
        self.ex = ProtocolExecution(id, protocol=protocol)
        doc.add(self.ex)

        self.ex.association.append(sbol3.Association(agent=agent, plan=protocol))
        self.ex.parameter_values = parameter_values

        # Initialize specializations
        for specialization in self.specializations:
            specialization.initialize_protocol(self.ex, out_dir=self.out_dir)
            specialization.on_begin(self.ex)

    def finalize(
        self,
        protocol: Protocol,
        execution_context: ExecutionContext,
    ):
        self.ex.end_time = self.get_current_time()

        self.ex.parameter_values += execution_context.get_parameter_values()

        # A Protocol has completed normally if all of its required output parameters have values
        self.ex.completed_normally = set(
            protocol.get_parameters(required=True, input_only=True)
        ).issubset(set([p.get_parameter() for p in self.ex.parameter_values]))

        # aggregate consumed material records from all behaviors executed within, mark end time, and return
        self.ex.aggregate_child_materials()

        # End specializations
        for specialization in self.specializations:
            specialization.on_end(self.ex)

    def execute(
        self,
        protocol: Protocol,
        agent: sbol3.Agent,
        parameter_values: List[ParameterValue] = {},
        id: str = uuid.uuid4(),
        start_time: datetime.datetime = None,
        execution_context=None,
    ) -> ProtocolExecution:
        """Execute the given protocol against the provided parameters

        Parameters
        ----------
        protocol: Protocol to execute
        agent: Agent that is executing this protocol
        parameter_values: List of all input parameter values (if any)
        id: display_id or URI to be used as the name of this execution; defaults to a UUID display_id
        start_time: Start time for the execution

        Returns
        -------
        ProtocolExecution containing a record of the execution
        """
        issues = protocol.is_well_formed()
        if len(issues) > 0:
            self.report_well_formedness_issues(issues)

        self.initialize(protocol, agent, id, parameter_values)

        if execution_context is None:
            execution_context = ExecutionContext(self.ex, protocol, parameter_values)

        self.run(execution_context, start_time=start_time)
        self.finalize(protocol, execution_context)

        return self.ex

<<<<<<< HEAD
    def report_well_formedness_issues(self, issues: List[WellFormednessIssue]):
        infos = [issue for issue in issues if issue.level == WellformednessLevels.INFO]
        warnings = [
            issue for issue in issues if issue.level == WellformednessLevels.WARNING
        ]
        errors = [
            issue for issue in issues if issue.level == WellformednessLevels.ERROR
        ]

        infos_str = (
            "\nInfo:\n" + "\n".join(["- " + str(i) for i in infos])
            if len(infos) > 0
            else ""
        )
        warnings_str = (
            "\nWarnings:\n" + "\n".join(["- " + str(w) for w in warnings])
            if len(warnings) > 0
            else ""
        )
        errors_str = (
            "\nErrors:\n" + "\n".join(["- " + str(e) for e in errors])
            if len(errors) > 0
            else ""
        )

        report_str = f"The protocol has the following well formedness issues.{infos_str}{warnings_str}{errors_str}"

        if len(errors) > 0:
            raise ValueError(
                f"Could not execute protocol because it has well formedness errors.\n{report_str}"
            )
        else:
            print(report_str)

    def run(
        self,
        execution_context: ExecutionContext,
        start_time: datetime.datetime = None,
    ):
=======
    def run(self, protocol: labop.Protocol, start_time: datetime.datetime = None):
>>>>>>> e4f6f35b
        self.init_time(start_time)
        self.ex.start_time = (
            self.start_time
        )  # TODO: remove str wrapper after sbol_factory #22 fixed

        execution_contexts = [execution_context]

        # Iteratively execute all unblocked activities until no more tokens can progress
        while any([c.ready for c in execution_contexts]):
            execution_contexts = self.step(execution_contexts)
        return execution_contexts

    def step(
        self,
        active_contexts: List[ExecutionContext],
        node_outputs: Dict[ActivityNode, Callable] = {},
    ):
        new_execution_contexts = []
        new_tokens = {}
        for ec in active_contexts:
            new_tokens[ec] = [] if ec not in new_tokens else new_tokens[ec]
            non_call_nodes = [
                node for node in ec.ready if not isinstance(node, CallBehaviorAction)
            ]

            # prefer executing non_call_nodes first
            for node in non_call_nodes + [
                n for n in ec.ready if n not in non_call_nodes
            ]:
                self.current_node = node
                try:
                    (
                        tokens_created,
                        tokens_consumed,
                        new_execution_context,
                    ) = self.execute_node(ec, node, node_outputs)

                    ec.tokens = [t for t in ec.tokens if t not in tokens_consumed[ec]]

                    # new_execution_context will have tokens and ready nodes initialized
                    if (new_execution_context is not None) and not (
                        new_execution_context in active_contexts
                    ):
                        new_execution_contexts.append(new_execution_context)
                        new_tokens[new_execution_context] = []

                    for ec1, tokens in tokens_created.items():
                        new_tokens[ec1] += tokens

                except Exception as e:
                    if self.permissive:
                        self.issues[self.ex.display_id].append(ExecutionWarning(e))
                    else:
                        self.issues[self.ex.display_id].append(ExecutionError(e))
                        raise (e)
        active_contexts += new_execution_contexts
        for ec in active_contexts:
            ec.tokens += new_tokens[ec]
            ec.ready = self.executable_activity_nodes(ec, new_tokens[ec])

        return (
            active_contexts  # FIXME need to filter contexts that are no longer active
        )

    def execute_node(
        self,
        execution_context: ExecutionContext,
        node: ActivityNode,
        node_outputs: Dict[ActivityNode, Callable] = {},
    ) -> Tuple[
        Dict[ExecutionContext, List[ActivityEdgeFlow]],
        Dict[ExecutionContext, List[ActivityEdgeFlow]],
        ExecutionContext,
    ]:
        # Process inputs
        supporting_tokens: Dict[
            ActivityEdge, List[ActivityEdgeFlow]
        ] = execution_context.incoming_edge_tokens[node]

        tokens_consumed: Dict[
            ExecutionContext, List[ActivityEdgeFlow]
        ] = self.consume_tokens(execution_context, node, supporting_tokens)

        # Create execution record
        record = self.create_record(node, tokens_consumed[execution_context])
        self.ex.executions.append(record)

        # from ActivityNode.execute()
        tokens_created: Dict[
            ExecutionContext, List[ActivityEdgeFlow]
        ] = self.next_tokens(execution_context, record, node_outputs)

        for _, created in tokens_created.items():
            self.ex.flows += created

        # from ActivityNode.next_tokens()
        all_tokens_created = [t for _, ts in tokens_created.items() for t in ts]
        record.check_next_tokens(
            all_tokens_created,
            node_outputs,
            self.sample_format,
            self.permissive,
        )

        # Side Effects / Bookkeeping
        self.post_process(execution_context, record, tokens_created[execution_context])

        new_ecs = [ec for ec in tokens_created.keys() if ec != execution_context]
        if new_ecs is not None and len(new_ecs) == 1:
            new_execution_context = next(iter(new_ecs))
        elif new_ecs is not None and len(new_ecs) > 1:
            raise Exception(
                f"Executing {node}, resulted in {len(new_ecs)} new execution context(s)."
            )
        else:
            new_execution_context = None

        return tokens_created, tokens_consumed, new_execution_context

    def next_tokens(
        self,
        execution_context: ExecutionContext,
        record: ActivityNodeExecution,
        node_outputs: Callable,
    ) -> Dict[ExecutionContext, List[ActivityEdgeFlow]]:
        # next_tokens_callback cases
        # ActivityNode: get_value(edge)
        # ActivityParameterNode: parameter-value token, input/output edges, get_value()
        # CallBehaviorAction call_subprotocol or super()
        # DecisionNode: handle input cases to pick output
        # FinalNode: handle end of protocol and return
        # ForkNode: handle in ActivityNode? copy/ref tokens
        # InputPin: handle case with no edge between pin and CallBehaviorAction
        # Process outputs
        node = record.get_node()
        outgoing_edges = execution_context.outgoing_edges(node)
        outgoing_edges.sort(key=lambda x: x.identity)
        parameter_value_map = record.parameter_value_map()
        invocation_hash = hash(record)
        new_tokens: Dict[ExecutionContext, List[ActivityEdgeFlow]] = {
            execution_context: [
                ActivityEdgeFlow(
                    edge=edge,
                    token_source=record,
                    value=node.get_value(
                        edge,
                        parameter_value_map,
                        node_outputs,
                        self.sample_format,
                        invocation_hash,
                    ),
                )
                for edge in outgoing_edges
                if edge.get_target() in execution_context.nodes
                # Do not create normal object flow for CBA to output pins
                and (
                    not isinstance(edge.get_target(), OutputPin)
                    # not isinstance(node, CallBehaviorAction)
                    or not isinstance(node.get_behavior(), Activity)
                )
            ]
        }
        # If CallBehaviorAction.behavior is an Activity, then the output parameters will define the values of the CallBehaviorAction output pins.  Any tokens flowing to the output pins from the CallBehaviorAction will be control tokens instead of object tokens.  This code below adds these control tokens.
        new_tokens[execution_context] += [
            ActivityEdgeFlow(
                edge=edge,
                token_source=record,
                value=[literal("uml.ControlFlow")],
            )
            for edge in outgoing_edges
            if edge.get_target() in execution_context.nodes
            and isinstance(edge, ObjectFlow)
            and isinstance(node, CallBehaviorAction)
            and isinstance(node.get_behavior(), Activity)
        ]
<<<<<<< HEAD
        if execution_context.parent_context:
            # Handle return values
            parent_tokens = [
                ActivityEdgeFlow(
                    edge=edge,
                    token_source=record,
                    value=node.get_value(
                        edge,
                        parameter_value_map,
                        node_outputs,
                        self.sample_format,
                        invocation_hash,
                    ),
                )
                for edge in outgoing_edges
                if execution_context.parent_context
                and edge.get_target() in execution_context.parent_context.nodes
            ]
            if len(parent_tokens) > 0:
                new_tokens[execution_context.parent_context] = parent_tokens

        if isinstance(node, CallBehaviorAction):
            # FIXME add output tokens to call
            behavior = node.get_behavior()
            if isinstance(behavior, Activity):
                new_execution_context = execution_context.invoke_activity(record)

                # Create tokens that cross from parent to child context.
                # Tokens include:
                #  - parent input/value pin to child activity parameter node
                #  - parent call_behavior_action to child initial
                new_tokens[new_execution_context] = [
                    ActivityEdgeFlow(
                        edge=new_execution_context.get_invocation_edge(
                            token_consumed.get_edge().get_source(),
                        ),
                        token_source=token_consumed.token_source,
                        value=[literal(token_consumed.value, reference=True)],
                    )
                    for token_consumed in record.get_incoming_flows()
                    if isinstance(token_consumed.get_edge().get_source(), Pin)
                    for activity_parameter_node in behavior.get_nodes(
                        name=token_consumed.get_edge().get_source().name,
                        node_type=ActivityParameterNode,
                    )
                ] + [
                    ActivityEdgeFlow(
                        edge=new_execution_context.get_invocation_edge(
                            node, behavior.initial()
                        ),
                        token_source=record,
                        value=[literal("uml.ControlFlow", reference=True)],
                    )
                ]
=======
        new_tokens = []
        # prefer executing non_call_nodes first
        for node in non_call_nodes + [n for n in ready if n not in non_call_nodes]:
            self.current_node = node
            try:
                tokens_added, tokens_removed = node.execute(
                    self,
                    node_outputs=(node_outputs[node] if node in node_outputs else None),
                )
                self.tokens = [t for t in self.tokens if t not in tokens_removed]
>>>>>>> e4f6f35b

        return new_tokens

    def possible_calling_behaviors(self, node: ActivityNode):
        # Get all CallBehaviorAction nodes that correspond to a CallBehaviorExecution that supports the current execution of the ActivityNode
        tokens_supporting_node = [
            t for t in self.tokens if t.edge in self.incoming_edge_tokens[node]
        ]
        records = set(
            [t.source.get_calling_behavior_execution() for t in tokens_supporting_node]
        )
        nodes = set({record.node for record in records})
        return nodes

    def create_record(
        self,
        node: ActivityNode,
        consumed_tokens: List[ActivityEdgeFlow],
    ) -> ActivityNodeExecution:
        if isinstance(node, CallBehaviorAction):
            call = BehaviorExecution(
                f"execute_{self.next_id()}",
                parameter_values=self.record_parameter_values(node, consumed_tokens),
                completed_normally=True,
                start_time=self.get_current_time(),  # TODO: remove str wrapper after sbol_factory #22 fixed
                end_time=self.get_current_time(),  # TODO: remove str wrapper after sbol_factory #22 fixed
                consumed_material=[],
            )  # FIXME handle materials
            record = CallBehaviorExecution(
                node=node, incoming_flows=consumed_tokens, call=call
            )
            self.ex.document.add(call)
        else:
            record = ActivityNodeExecution(node=node, incoming_flows=consumed_tokens)
        return record

    def record_parameter_values(
        self,
        node: CallBehaviorAction,
        inputs: Dict[ExecutionContext, List[ActivityEdgeFlow]],
    ) -> List[ParameterValue]:
        # Get the parameter values from input tokens for input pins
        input_pin_values = {
            token.get_source()
            .get_node()
            .identity: [
                literal(v.get_value(), reference=True) for v in token.get_value()
            ]
            for token in inputs
        }
        # Get Input value pins
        value_pin_values = {}

        # Validate Pin values, see #130
        # Although enabled_activity_node method also validates Pin values,
        # it only checks required Pins.  This check is necessary to check optional Pins.
        for pin in node.get_inputs():
            if hasattr(pin, "value"):
                if pin.value is None:
                    raise ValueError(
                        f"{self.behavior.lookup().display_id} Action has no ValueSpecification for Pin {pin.name}"
                    )
                value_pin_values[pin.identity] = [pin.value]
            # Check that pin corresponds to an input parameter.  Will cause Exception if does not exist.
            parameter = node.get_parameter(name=pin.name)

        # Convert References
        value_pin_values = {
            k: [literal(value=val.get_value(), reference=True)]
            for k, v in value_pin_values.items()
            for val in v
        }
        pin_values = {**input_pin_values, **value_pin_values}  # merge the dicts

        parameter_values = [
            ParameterValue(
                parameter=node.get_parameter(name=pin.name, ordered=True),
                value=value,
            )
            for pin in node.get_inputs()
            if pin.identity in pin_values
            for value in pin_values[pin.identity]
        ]
        return parameter_values

    def consume_tokens(
        self,
        execution_context: ExecutionContext,
        node: ActivityNode,
        supporting_tokens: Dict[ActivityEdge, List[ActivityEdgeFlow]],
    ) -> Dict[ExecutionContext, List[ActivityEdgeFlow]]:
        ec_consumed_tokens = []
        for edge, tokens in supporting_tokens.items():
            source = edge.get_source()
            target = edge.get_target()
            try:
                token = next(iter(tokens))
                ec_consumed_tokens.append(token)
            except StopIteration:
                if source.required():
                    msg = f"Could not find a required token for source: {source.name}"
                    if self.permissive:
                        raise ExecutionWarning(msg)
                    else:
                        raise ExecutionError(msg)

        consumed_tokens = {execution_context: ec_consumed_tokens}
        # Remove values on edges
        execution_context.incoming_edge_tokens[node] = {
            edge: [
                v
                for v in execution_context.incoming_edge_tokens[node][edge]
                if v not in consumed_tokens[execution_context]
            ]
            for edge in execution_context.incoming_edge_tokens[node]
        }
        return consumed_tokens

    def executable_activity_nodes(
        self, execution_context, tokens_added
    ) -> List[ActivityNode]:
        """Find all of the activity nodes that are ready to be run given the current set of tokens
        Note that this will NOT identify activities with no in-flows: those are only set up as initiating nodes

        Parameters
        ----------

        Returns
        -------
        List of ActivityNodes that are ready to be run
        """
        # candidate_clusters = {}
        updated_clusters = set({})
        for t in tokens_added:
            target = t.get_target()
<<<<<<< HEAD
            execution_context.incoming_edge_tokens[target][t.get_edge()].append(t)
            execution_context.candidate_clusters[
                target.identity
            ] = execution_context.candidate_clusters.get(target.identity, []) + [t]
=======
            self.candidate_clusters[target.identity] = self.candidate_clusters.get(
                target.identity, []
            ) + [t]
>>>>>>> e4f6f35b
            updated_clusters.add(target)

        enabled_nodes = [
            n
            for n in updated_clusters
            if n.enabled(execution_context.incoming_edge_tokens[n], self)
        ]
        enabled_nodes.sort(
            key=lambda x: x.identity
        )  # Avoid any ordering non-determinism

        return enabled_nodes

    def post_process(
        self,
        execution_context: ExecutionContext,
        record: ActivityNodeExecution,
        new_tokens: List[ActivityEdgeFlow],
    ):
        node = record.get_node()
        if isinstance(node, ActivityParameterNode) and node.get_parameter().is_output():
            value = record.get_incoming_flows()[0].value
            execution_context.parameter_values += [
                ParameterValue(
                    parameter=node.get_parameter(ordered=True),
                    value=literal(v, reference=True),
                )
                for v in value
            ]
        # elif isinstance(node, CallBehaviorAction):
        #     # Add outputs to the call
        #     call: BehaviorExecution = record.get_call()
        #     call.parameter_values += [
        #         t.get_value()
        #         for t in new_tokens
        #         if isinstance(t.get_edge(), ObjectFlow)
        #     ]

        if self.dataset_file is not None:
            self.write_data_templates(record, new_tokens)

        for specialization in self.specializations:
            try:
                specialization.process(record, self.ex)
            except Exception as e:
                if not self.failsafe:
                    raise e
                l.error(
                    f"Could Not Process {record.name if record.name else record.identity}: {e}"
                )

    def write_data_templates(
        self,
        record: ActivityNodeExecution,
        new_tokens: List[ActivityEdgeFlow],
    ):
        """
        Write a data template as an xlsx file if the record.node produces sample data (i.e., it has an output of type Dataset with a data attribute of type SampleData)
        Parameters
        ----------
        node : ActivityNodeExecution
            ActivityNodeExecution that produces SampleData
        """
        if not isinstance(record, CallBehaviorExecution):
            return

        # Find all Dataset objects produced by record
        datasets = [
            val.get_value()
            for token in new_tokens
            for val in token.get_value()
            if token.token_source == record.identity
            and isinstance(val.get_value(), Dataset)
        ]
        sample_data = [
            dataset.data for dataset in datasets if isinstance(dataset.data, SampleData)
        ]

        path = os.path.join(self.out_dir, f"{self.dataset_file}.xlsx")

        for dataset in datasets:
            sheet_name = f"{record.node.lookup().behavior.lookup().display_id}_dataset_{self.data_id}"
            dataset.update_data_sheet(
                path, sheet_name, sample_format=self.sample_format
            )
            self.data_id += 1

        for sd in sample_data:
            sheet_name = f"{record.node.lookup().behavior.lookup().display_id}_data_{self.data_id}"
            sd.update_data_sheet(path, sheet_name, sample_format=self.sample_format)
            self.data_id += 1


class ManualExecutionEngine(ExecutionEngine):
    def run(self, protocol: Protocol, start_time: datetime.datetime = None):
        self.init_time(start_time)
        self.ex.start_time = (
            self.start_time
        )  # TODO: remove str wrapper after sbol_factory #22 fixed
        ready = protocol.initiating_nodes()
        ready = self.advance(ready)
        choices = self.ready_message(ready)
        graph = self.ex.to_dot(
            ready=ready, done=self.ex.backtrace()[0], out_dir=self.out_dir
        )
        return ready, choices, graph

    def advance(self, ready: List[ActivityNode]):
        def auto_advance(r):
            # If Node is a CallBehavior action, then:
            if isinstance(r, CallBehaviorAction):
                behavior = r.behavior.lookup()
                return (  # It is a subprotocol
                    isinstance(behavior, Protocol)
                    or (len(list(behavior.get_outputs())) == 0)  # Has no output pins
                    or (  # Overrides the (empty) default implementation of compute_output()
                        not hasattr(behavior.compute_output, "__func__")
                        or behavior.compute_output.__func__ != Primitive.compute_output
                    )
                )
            else:
                return True

        auto_advance_nodes = [r for r in ready if auto_advance(r)]

        while len(auto_advance_nodes) > 0:
            ready = self.step(auto_advance_nodes)
            auto_advance_nodes = [r for r in ready if auto_advance(r)]

        return self.executable_activity_nodes()

    def ready_message(self, ready: List[ActivityNode]):
        msg = "Activities Ready to Execute:\n"

        def activity_name(a):
            return a.display_id

        def behavior_name(a):
            return a.display_id

        def decision_name(a):
            return a.identity

        activities = [activity_name(r.protocol()) for r in ready]
        behaviors = [
            behavior_name(r.behavior.lookup())
            if isinstance(r, CallBehaviorAction)
            else decision_name(r)
            for r in ready
        ]
        identities = [r.identity for r in ready]
        choices = pd.DataFrame(
            {
                "Activity": activities,
                "Behavior": behaviors,
                "Identity": identities,
            }
        )
        # ready_nodes = "\n".join([f"{idx}: {r.behavior}" for idx, r in enumerate(ready)])
        return (
            "<div style='height: 200px; overflow: auto; width: fit-content'>"
            + choices.to_html()
            + "</div>"
        )
        # return choices #f"{msg}{ready_nodes}"

    def next(self, activity_node: ActivityNode, node_output: callable):
        """Execute a single ActivityNode using the node_output function to calculate its output pin values.

        Args:
            activity_node (ActivityNode): node to execute
            node_output (callable): function to calculate output pins

        Returns:
            _type_: _description_
        """
        successors = self.step(
            [activity_node], node_outputs={activity_node: node_output}
        )
        ready = self.advance(successors)
        choices = self.ready_message(ready)
        graph = self.ex.to_dot(ready=ready, done=self.ex.backtrace()[0])
        return ready, choices, graph


##################################
# Helper utility functions<|MERGE_RESOLUTION|>--- conflicted
+++ resolved
@@ -8,7 +8,6 @@
 import pandas as pd
 import sbol3
 
-<<<<<<< HEAD
 from labop.behavior_execution import BehaviorExecution
 from labop.execution_context import ExecutionContext
 from uml import ActivityNode, CallBehaviorAction
@@ -34,13 +33,6 @@
 from .sample_data import SampleData
 
 l: logging.Logger = logging.getLogger(__file__)
-=======
-import labop
-import uml
-from labop.primitive_execution import initialize_primitive_compute_output
-
-l = logging.getLogger(__file__)
->>>>>>> e4f6f35b
 l.setLevel(logging.ERROR)
 
 
@@ -61,7 +53,6 @@
 
     def __init__(
         self,
-<<<<<<< HEAD
         specializations: Optional[List["BehaviorSpecialization"]] = None,
         use_ordinal_time: bool = False,
         failsafe: bool = True,
@@ -70,16 +61,6 @@
         sample_format: str = "xarray",
         out_dir: str = "out",
         dataset_file: str = None,  # type: ignore
-=======
-        specializations: List["BehaviorSpecialization"] = [],
-        use_ordinal_time=False,
-        failsafe=True,
-        permissive=False,
-        use_defined_primitives=True,
-        sample_format="xarray",
-        out_dir="out",
-        dataset_file=None,
->>>>>>> e4f6f35b
     ):
         self.exec_counter = 0
         self.variable_counter = 0
@@ -257,7 +238,6 @@
 
         return self.ex
 
-<<<<<<< HEAD
     def report_well_formedness_issues(self, issues: List[WellFormednessIssue]):
         infos = [issue for issue in issues if issue.level == WellformednessLevels.INFO]
         warnings = [
@@ -297,9 +277,6 @@
         execution_context: ExecutionContext,
         start_time: datetime.datetime = None,
     ):
-=======
-    def run(self, protocol: labop.Protocol, start_time: datetime.datetime = None):
->>>>>>> e4f6f35b
         self.init_time(start_time)
         self.ex.start_time = (
             self.start_time
@@ -475,7 +452,6 @@
             and isinstance(node, CallBehaviorAction)
             and isinstance(node.get_behavior(), Activity)
         ]
-<<<<<<< HEAD
         if execution_context.parent_context:
             # Handle return values
             parent_tokens = [
@@ -530,18 +506,6 @@
                         value=[literal("uml.ControlFlow", reference=True)],
                     )
                 ]
-=======
-        new_tokens = []
-        # prefer executing non_call_nodes first
-        for node in non_call_nodes + [n for n in ready if n not in non_call_nodes]:
-            self.current_node = node
-            try:
-                tokens_added, tokens_removed = node.execute(
-                    self,
-                    node_outputs=(node_outputs[node] if node in node_outputs else None),
-                )
-                self.tokens = [t for t in self.tokens if t not in tokens_removed]
->>>>>>> e4f6f35b
 
         return new_tokens
 
@@ -677,16 +641,10 @@
         updated_clusters = set({})
         for t in tokens_added:
             target = t.get_target()
-<<<<<<< HEAD
             execution_context.incoming_edge_tokens[target][t.get_edge()].append(t)
             execution_context.candidate_clusters[
                 target.identity
             ] = execution_context.candidate_clusters.get(target.identity, []) + [t]
-=======
-            self.candidate_clusters[target.identity] = self.candidate_clusters.get(
-                target.identity, []
-            ) + [t]
->>>>>>> e4f6f35b
             updated_clusters.add(target)
 
         enabled_nodes = [
