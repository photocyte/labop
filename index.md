--- conflicted
+++ resolved
@@ -1,17 +1,12 @@
-<<<<<<< HEAD
-# The Laboratory Open Protocol Language (LabOP)
-=======
 ---
 layout: default
-title: PAML
+title: LabOP
 permalink: /
 ---
-# The Protocol Activity Modeling Language (PAML)
->>>>>>> ff480cf2
+# The Laboratory Open Protocol Language (LabOP)
 
 ## What is LabOP?
 
-<<<<<<< HEAD
 LabOP is an *open* specification for laboratory protocols, that solves common interchange problems stemming from variations in scale, labware, instruments, and automation. LabOP was built from the ground-up to support protocol interchange.  It provides an extensible library of protocol primitives that capture the control and data flow needed for simple calibration and culturing protocols to industrial control.
 
 ## Software Ecosystem
@@ -29,21 +24,4 @@
   - *Storing* protocols on the cloud,
   - *Exporting* protocol specializations for use in other execution frameworks,
 
-## [About the Bioprotocols Working Group](about.md)
-=======
-PAML is an *open* specification for laboratory protocols, that solves common interchange problems stemming from variations in scale, labware, instruments, and automation. PAML was built from the ground-up to support protocol interchange.  It provides an extensible library of protocol primitives that capture the control and data flow needed for simple calibration and culturing protocols to industrial control.
-
-## Software Ecosystem
-
-PAML's rich representation underpins an ecosystem of several powerful software tools, including:
-- [pypaml](https://github.com/Bioprotocols/paml): the Python PAML library, which supports:
-  - *Programming* PAML protocols in Python,
-  - *Serialization* of PAML protocols conforming to the PAML RDF specification,
-  - *Execution* in the native PAML semantics (rooted in the UML activity model),
-  - *Specialization* of protocols to 3rd-party protocol formats (including Autoprotocol, OpenTrons, and human readible formats), and
-  - *Integration* with instruments (including OpenTrons OT2, Echo, and SiLA-based automation).
-- [pamled](https://github.com/Bioprotocols/pamled): the web-based PAML Editor, which supports:
-  - *Programming* PAML protocols quickly with low-code visual scripts,
-  - *Storing* protocols on the cloud,
-  - *Exporting* protocol specializations for use in other execution frameworks,
->>>>>>> ff480cf2
+## [About the Bioprotocols Working Group](about.md)