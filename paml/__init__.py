--- conflicted
+++ resolved
@@ -51,7 +51,6 @@
                 pin = ReferenceValuePin()
             else:
                 pin = LocalValuePin()
-<<<<<<< HEAD
             pin.value = val
         else:
             pin = Pin()
@@ -90,22 +89,6 @@
     return pin_set[0]
 PrimitiveExecutable.output_pin = PrimitiveExecutable_output_pin
 
-=======
-            else:
-                pin = Pin()
-            
-            # Set properties
-            pin.name = pin_spec.name
-            pin.instanceOf = pin_spec
-            pin_spec.value = val
-            self.output.append(pin)
-        
-        # Add new instance to Document
-        #primitive.document.add(self)
-
-#    def output_pin(self, pin_id):
->>>>>>> 14213eac
-
 ########################
 # Another helper; this one should probably be added as an extension
 
