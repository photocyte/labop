--- conflicted
+++ resolved
@@ -45,77 +45,8 @@
 
 
 paml:Primitive rdf:type owl:Class ;
-<<<<<<< HEAD
               rdfs:comment "A behavior that is a base-level library function" ;
         rdfs:subClassOf uml:Behavior .
-=======
-              rdfs:comment "An atomic protocol step, to be implemented by various platform-specific libraries" ;
-        rdfs:subClassOf sbol:TopLevel ,
-        [ rdf:type owl:Restriction ;
-                owl:onProperty paml:input ;
-                owl:onClass paml:PinSpecification
-              ] ,
-        [ rdf:type owl:Restriction ;
-                owl:onProperty paml:output ;
-                owl:onClass paml:PinSpecification
-              ] .
-
-paml:PinSpecification rdf:type owl:Class ;
-              rdfs:comment "Specification of an input or output for a class of Executable" ;
-            rdfs:subClassOf sbol:Identified ,
-                            [ rdf:type owl:Restriction ;
-                                owl:onProperty sbol:name ;
-                                owl:allValuesFrom xsd:string ;
-                              owl:minCardinality "1"^^xsd:nonNegativeInteger ;
-                              owl:maxCardinality "1"^^xsd:nonNegativeInteger ;
-                              ] ,
-                            [ rdf:type owl:Restriction ;
-                                owl:onProperty paml:activityType ;
-                                owl:allValuesFrom xsd:anyURI ;
-                              owl:maxCardinality "1"^^xsd:nonNegativeInteger ;
-                              ] ,
-                            [ rdf:type owl:Restriction ;
-                                owl:onProperty paml:optional ;
-                                owl:allValuesFrom xsd:boolean ;
-                              owl:maxCardinality "1"^^xsd:nonNegativeInteger ;
-                                rdfs:comment "Optional is not needed for output pins, which can always be ignored"
-                              ] .
-
-paml:optional rdf:type owl:DatatypeProperty ;
-              rdfs:domain paml:PinSpecification ;
-              rdfs:range xsd:boolean ;
-              rdfs:label "optional" .
-
-paml:PrimitivePinSpecification rdf:type owl:Class ;
-              rdfs:comment "Specification of an input or output for a Primitive" ;
-            rdfs:subClassOf sbol:Identified ,
-                            [ rdf:type owl:Restriction ;
-                                owl:onProperty paml:activityType ;
-                                owl:allValuesFrom xsd:anyURI ;
-                              owl:minCardinality "1"^^xsd:nonNegativeInteger ;
-                              owl:maxCardinality "1"^^xsd:nonNegativeInteger ;
-                              rdfs:comment "For primitives, the type is required, not optional"
-                              ] .
-
-
-paml:ProtocolPinSpecification rdf:type owl:Class ;
-              rdfs:comment "Specification of an input or output for a Protocol" ;
-        rdfs:subClassOf paml:PinSpecification ,
-                            [ rdf:type owl:Restriction ;
-                              owl:onProperty paml:pinActivity ;
-                              owl:onClass paml:Value ;
-                              owl:minCardinality "1"^^xsd:nonNegativeInteger ;
-                              owl:maxCardinality "1"^^xsd:nonNegativeInteger ;
-                              rdfs:comment "Points to a Value in the Protocol specifiction"
-                              ] .
-
-paml:pinActivity rdf:type owl:ObjectProperty ;
-              rdfs:domain paml:ProtocolPinSpecification ;
-              rdfs:range paml:Value ;
-              rdfs:label "activity" ;
-              rdfs:comment "Designation of an activity as an input or output of a Protocol" .
-
-
 
 
 paml:Execution rdf:type owl:Class ;
@@ -212,5 +143,4 @@
               rdfs:subPropertyOf opil:compositionalProperty ;
               rdfs:domain paml:SampleData ;
               rdfs:range paml:SampleCollection ;
-              rdfs:label "from_samples" .
->>>>>>> 8434467e
+              rdfs:label "from_samples" .