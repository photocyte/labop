@prefix ns1: <http://bioprotocols.org/uml#> .
@prefix om: <http://www.ontology-of-units-of-measure.org/resource/om-2/> .
@prefix sbol: <http://sbols.org/v3#> .
@prefix xsd: <http://www.w3.org/2001/XMLSchema#> .

<https://bioprotocols.org/paml/primitives/liquid_handling/Dilute> a <http://bioprotocols.org/paml#Primitive>,
        sbol:TopLevel ;
    ns1:ownedParameter <https://bioprotocols.org/paml/primitives/liquid_handling/Dilute/OrderedPropertyValue1>,
        <https://bioprotocols.org/paml/primitives/liquid_handling/Dilute/OrderedPropertyValue2>,
        <https://bioprotocols.org/paml/primitives/liquid_handling/Dilute/OrderedPropertyValue3>,
        <https://bioprotocols.org/paml/primitives/liquid_handling/Dilute/OrderedPropertyValue4>,
        <https://bioprotocols.org/paml/primitives/liquid_handling/Dilute/OrderedPropertyValue5>,
<<<<<<< HEAD
        <https://bioprotocols.org/paml/primitives/liquid_handling/Dilute/OrderedPropertyValue6>,
        <https://bioprotocols.org/paml/primitives/liquid_handling/Dilute/OrderedPropertyValue7> ;
=======
        <https://bioprotocols.org/paml/primitives/liquid_handling/Dilute/OrderedPropertyValue6> ;
>>>>>>> a1597f9e
    sbol:description "Dilute" ;
    sbol:displayId "Dilute" ;
    sbol:hasNamespace <https://bioprotocols.org/paml/primitives/liquid_handling> .

<https://bioprotocols.org/paml/primitives/liquid_handling/DiluteToTargetOD> a <http://bioprotocols.org/paml#Primitive>,
        sbol:TopLevel ;
    ns1:ownedParameter <https://bioprotocols.org/paml/primitives/liquid_handling/DiluteToTargetOD/OrderedPropertyValue1>,
        <https://bioprotocols.org/paml/primitives/liquid_handling/DiluteToTargetOD/OrderedPropertyValue2>,
        <https://bioprotocols.org/paml/primitives/liquid_handling/DiluteToTargetOD/OrderedPropertyValue3>,
        <https://bioprotocols.org/paml/primitives/liquid_handling/DiluteToTargetOD/OrderedPropertyValue4>,
<<<<<<< HEAD
        <https://bioprotocols.org/paml/primitives/liquid_handling/DiluteToTargetOD/OrderedPropertyValue5>,
        <https://bioprotocols.org/paml/primitives/liquid_handling/DiluteToTargetOD/OrderedPropertyValue6> ;
=======
        <https://bioprotocols.org/paml/primitives/liquid_handling/DiluteToTargetOD/OrderedPropertyValue5> ;
>>>>>>> a1597f9e
    sbol:description "Dilute" ;
    sbol:displayId "DiluteToTargetOD" ;
    sbol:hasNamespace <https://bioprotocols.org/paml/primitives/liquid_handling> .

<<<<<<< HEAD
<https://bioprotocols.org/paml/primitives/liquid_handling/Discard> a <http://bioprotocols.org/paml#Primitive>,
        sbol:TopLevel ;
    ns1:ownedParameter <https://bioprotocols.org/paml/primitives/liquid_handling/Discard/OrderedPropertyValue1>,
        <https://bioprotocols.org/paml/primitives/liquid_handling/Discard/OrderedPropertyValue2> ;
    sbol:description "Discard part or all of a sample" ;
    sbol:displayId "Discard" ;
    sbol:hasNamespace <https://bioprotocols.org/paml/primitives/liquid_handling> .

=======
>>>>>>> a1597f9e
<https://bioprotocols.org/paml/primitives/liquid_handling/Dispense> a <http://bioprotocols.org/paml#Primitive>,
        sbol:TopLevel ;
    ns1:ownedParameter <https://bioprotocols.org/paml/primitives/liquid_handling/Dispense/OrderedPropertyValue1>,
        <https://bioprotocols.org/paml/primitives/liquid_handling/Dispense/OrderedPropertyValue2>,
        <https://bioprotocols.org/paml/primitives/liquid_handling/Dispense/OrderedPropertyValue3>,
        <https://bioprotocols.org/paml/primitives/liquid_handling/Dispense/OrderedPropertyValue4> ;
    sbol:description "Move a measured volume of liquid from one source sample to create samples at multiple destination locations" ;
    sbol:displayId "Dispense" ;
    sbol:hasNamespace <https://bioprotocols.org/paml/primitives/liquid_handling> .

<https://bioprotocols.org/paml/primitives/liquid_handling/PipetteMix> a <http://bioprotocols.org/paml#Primitive>,
        sbol:TopLevel ;
    ns1:ownedParameter <https://bioprotocols.org/paml/primitives/liquid_handling/PipetteMix/OrderedPropertyValue1>,
        <https://bioprotocols.org/paml/primitives/liquid_handling/PipetteMix/OrderedPropertyValue2>,
        <https://bioprotocols.org/paml/primitives/liquid_handling/PipetteMix/OrderedPropertyValue3>,
        <https://bioprotocols.org/paml/primitives/liquid_handling/PipetteMix/OrderedPropertyValue4> ;
    sbol:description "Mix by cycling a measured volume of liquid in and out at an array of samples a fixed number of times" ;
    sbol:displayId "PipetteMix" ;
    sbol:hasNamespace <https://bioprotocols.org/paml/primitives/liquid_handling> .

<https://bioprotocols.org/paml/primitives/liquid_handling/Provision> a <http://bioprotocols.org/paml#Primitive>,
        sbol:TopLevel ;
    ns1:ownedParameter <https://bioprotocols.org/paml/primitives/liquid_handling/Provision/OrderedPropertyValue1>,
        <https://bioprotocols.org/paml/primitives/liquid_handling/Provision/OrderedPropertyValue2>,
        <https://bioprotocols.org/paml/primitives/liquid_handling/Provision/OrderedPropertyValue3>,
        <https://bioprotocols.org/paml/primitives/liquid_handling/Provision/OrderedPropertyValue4> ;
    sbol:description "Place a measured amount (mass or volume) of a specified component into a location, where it may then be used in executing the protocol." ;
    sbol:displayId "Provision" ;
    sbol:hasNamespace <https://bioprotocols.org/paml/primitives/liquid_handling> .

<https://bioprotocols.org/paml/primitives/liquid_handling/SerialDilution> a <http://bioprotocols.org/paml#Primitive>,
        sbol:TopLevel ;
    ns1:ownedParameter <https://bioprotocols.org/paml/primitives/liquid_handling/SerialDilution/OrderedPropertyValue1>,
        <https://bioprotocols.org/paml/primitives/liquid_handling/SerialDilution/OrderedPropertyValue2>,
        <https://bioprotocols.org/paml/primitives/liquid_handling/SerialDilution/OrderedPropertyValue3>,
        <https://bioprotocols.org/paml/primitives/liquid_handling/SerialDilution/OrderedPropertyValue4>,
        <https://bioprotocols.org/paml/primitives/liquid_handling/SerialDilution/OrderedPropertyValue5>,
        <https://bioprotocols.org/paml/primitives/liquid_handling/SerialDilution/OrderedPropertyValue6> ;
    sbol:description "Serial Dilution" ;
    sbol:displayId "SerialDilution" ;
    sbol:hasNamespace <https://bioprotocols.org/paml/primitives/liquid_handling> .

<https://bioprotocols.org/paml/primitives/liquid_handling/Transfer> a <http://bioprotocols.org/paml#Primitive>,
        sbol:TopLevel ;
    ns1:ownedParameter <https://bioprotocols.org/paml/primitives/liquid_handling/Transfer/OrderedPropertyValue1>,
        <https://bioprotocols.org/paml/primitives/liquid_handling/Transfer/OrderedPropertyValue2>,
        <https://bioprotocols.org/paml/primitives/liquid_handling/Transfer/OrderedPropertyValue3>,
        <https://bioprotocols.org/paml/primitives/liquid_handling/Transfer/OrderedPropertyValue4>,
        <https://bioprotocols.org/paml/primitives/liquid_handling/Transfer/OrderedPropertyValue5>,
        <https://bioprotocols.org/paml/primitives/liquid_handling/Transfer/OrderedPropertyValue6>,
        <https://bioprotocols.org/paml/primitives/liquid_handling/Transfer/OrderedPropertyValue7> ;
    sbol:description "Move a measured volume taken from a collection of source samples to a location whose shape can contain them in a destination locations" ;
    sbol:displayId "Transfer" ;
    sbol:hasNamespace <https://bioprotocols.org/paml/primitives/liquid_handling> .

<https://bioprotocols.org/paml/primitives/liquid_handling/TransferByMap> a <http://bioprotocols.org/paml#Primitive>,
        sbol:TopLevel ;
    ns1:ownedParameter <https://bioprotocols.org/paml/primitives/liquid_handling/TransferByMap/OrderedPropertyValue1>,
        <https://bioprotocols.org/paml/primitives/liquid_handling/TransferByMap/OrderedPropertyValue2>,
        <https://bioprotocols.org/paml/primitives/liquid_handling/TransferByMap/OrderedPropertyValue3>,
        <https://bioprotocols.org/paml/primitives/liquid_handling/TransferByMap/OrderedPropertyValue4>,
<<<<<<< HEAD
        <https://bioprotocols.org/paml/primitives/liquid_handling/TransferByMap/OrderedPropertyValue5>,
        <https://bioprotocols.org/paml/primitives/liquid_handling/TransferByMap/OrderedPropertyValue6> ;
=======
        <https://bioprotocols.org/paml/primitives/liquid_handling/TransferByMap/OrderedPropertyValue5> ;
>>>>>>> a1597f9e
    sbol:description "Move volumes from a collection of source samples to a collection of destination samples following a plan of value given for each location" ;
    sbol:displayId "TransferByMap" ;
    sbol:hasNamespace <https://bioprotocols.org/paml/primitives/liquid_handling> .

<https://bioprotocols.org/paml/primitives/liquid_handling/TransferInto> a <http://bioprotocols.org/paml#Primitive>,
        sbol:TopLevel ;
    ns1:ownedParameter <https://bioprotocols.org/paml/primitives/liquid_handling/TransferInto/OrderedPropertyValue1>,
        <https://bioprotocols.org/paml/primitives/liquid_handling/TransferInto/OrderedPropertyValue2>,
        <https://bioprotocols.org/paml/primitives/liquid_handling/TransferInto/OrderedPropertyValue3>,
        <https://bioprotocols.org/paml/primitives/liquid_handling/TransferInto/OrderedPropertyValue4>,
        <https://bioprotocols.org/paml/primitives/liquid_handling/TransferInto/OrderedPropertyValue5> ;
    sbol:description "Mix a measured volume taken from an collection of source samples into a collection of destination samples whose shape can contain them" ;
    sbol:displayId "TransferInto" ;
    sbol:hasNamespace <https://bioprotocols.org/paml/primitives/liquid_handling> .

<<<<<<< HEAD
<https://bioprotocols.org/paml/primitives/liquid_handling/Vortex> a <http://bioprotocols.org/paml#Primitive>,
        sbol:TopLevel ;
    ns1:ownedParameter <https://bioprotocols.org/paml/primitives/liquid_handling/Vortex/OrderedPropertyValue1>,
        <https://bioprotocols.org/paml/primitives/liquid_handling/Vortex/OrderedPropertyValue2>,
        <https://bioprotocols.org/paml/primitives/liquid_handling/Vortex/OrderedPropertyValue3> ;
    sbol:description "Vortex a sample in order to homogeneously mix or suspend its contents" ;
    sbol:displayId "Vortex" ;
    sbol:hasNamespace <https://bioprotocols.org/paml/primitives/liquid_handling> .

=======
>>>>>>> a1597f9e
<https://bioprotocols.org/paml/primitives/liquid_handling/Dilute/OrderedPropertyValue1> a ns1:OrderedPropertyValue,
        sbol:Identified ;
    ns1:indexValue 0 ;
    ns1:propertyValue <https://bioprotocols.org/paml/primitives/liquid_handling/Dilute/OrderedPropertyValue1/Parameter1> ;
    sbol:displayId "OrderedPropertyValue1" .

<https://bioprotocols.org/paml/primitives/liquid_handling/Dilute/OrderedPropertyValue1/Parameter1> a ns1:Parameter,
        sbol:Identified ;
    ns1:direction ns1:in ;
    ns1:isOrdered true ;
    ns1:isUnique true ;
    ns1:lowerValue <https://bioprotocols.org/paml/primitives/liquid_handling/Dilute/OrderedPropertyValue1/Parameter1/LiteralInteger2> ;
    ns1:type <http://bioprotocols.org/paml#SampleCollection> ;
    ns1:upperValue <https://bioprotocols.org/paml/primitives/liquid_handling/Dilute/OrderedPropertyValue1/Parameter1/LiteralInteger1> ;
    sbol:displayId "Parameter1" ;
    sbol:name "source" .

<https://bioprotocols.org/paml/primitives/liquid_handling/Dilute/OrderedPropertyValue1/Parameter1/LiteralInteger1> a ns1:LiteralInteger,
        sbol:Identified ;
    ns1:integerValue 1 ;
    sbol:displayId "LiteralInteger1" .

<https://bioprotocols.org/paml/primitives/liquid_handling/Dilute/OrderedPropertyValue1/Parameter1/LiteralInteger2> a ns1:LiteralInteger,
        sbol:Identified ;
    ns1:integerValue 1 ;
    sbol:displayId "LiteralInteger2" .

<https://bioprotocols.org/paml/primitives/liquid_handling/Dilute/OrderedPropertyValue2> a ns1:OrderedPropertyValue,
        sbol:Identified ;
    ns1:indexValue 1 ;
    ns1:propertyValue <https://bioprotocols.org/paml/primitives/liquid_handling/Dilute/OrderedPropertyValue2/Parameter1> ;
    sbol:displayId "OrderedPropertyValue2" .

<https://bioprotocols.org/paml/primitives/liquid_handling/Dilute/OrderedPropertyValue2/Parameter1> a ns1:Parameter,
        sbol:Identified ;
    ns1:direction ns1:in ;
    ns1:isOrdered true ;
    ns1:isUnique true ;
    ns1:lowerValue <https://bioprotocols.org/paml/primitives/liquid_handling/Dilute/OrderedPropertyValue2/Parameter1/LiteralInteger2> ;
    ns1:type <http://bioprotocols.org/paml#SampleCollection> ;
    ns1:upperValue <https://bioprotocols.org/paml/primitives/liquid_handling/Dilute/OrderedPropertyValue2/Parameter1/LiteralInteger1> ;
    sbol:displayId "Parameter1" ;
    sbol:name "destination" .

<https://bioprotocols.org/paml/primitives/liquid_handling/Dilute/OrderedPropertyValue2/Parameter1/LiteralInteger1> a ns1:LiteralInteger,
        sbol:Identified ;
    ns1:integerValue 1 ;
    sbol:displayId "LiteralInteger1" .

<https://bioprotocols.org/paml/primitives/liquid_handling/Dilute/OrderedPropertyValue2/Parameter1/LiteralInteger2> a ns1:LiteralInteger,
        sbol:Identified ;
    ns1:integerValue 1 ;
    sbol:displayId "LiteralInteger2" .

<https://bioprotocols.org/paml/primitives/liquid_handling/Dilute/OrderedPropertyValue3> a ns1:OrderedPropertyValue,
        sbol:Identified ;
    ns1:indexValue 2 ;
    ns1:propertyValue <https://bioprotocols.org/paml/primitives/liquid_handling/Dilute/OrderedPropertyValue3/Parameter1> ;
    sbol:displayId "OrderedPropertyValue3" .

<https://bioprotocols.org/paml/primitives/liquid_handling/Dilute/OrderedPropertyValue3/Parameter1> a ns1:Parameter,
        sbol:Identified ;
    ns1:direction ns1:in ;
    ns1:isOrdered true ;
    ns1:isUnique true ;
    ns1:lowerValue <https://bioprotocols.org/paml/primitives/liquid_handling/Dilute/OrderedPropertyValue3/Parameter1/LiteralInteger2> ;
    ns1:type om:Measure ;
    ns1:upperValue <https://bioprotocols.org/paml/primitives/liquid_handling/Dilute/OrderedPropertyValue3/Parameter1/LiteralInteger1> ;
    sbol:displayId "Parameter1" ;
    sbol:name "amount" .

<https://bioprotocols.org/paml/primitives/liquid_handling/Dilute/OrderedPropertyValue3/Parameter1/LiteralInteger1> a ns1:LiteralInteger,
        sbol:Identified ;
    ns1:integerValue 1 ;
    sbol:displayId "LiteralInteger1" .

<https://bioprotocols.org/paml/primitives/liquid_handling/Dilute/OrderedPropertyValue3/Parameter1/LiteralInteger2> a ns1:LiteralInteger,
        sbol:Identified ;
    ns1:integerValue 1 ;
    sbol:displayId "LiteralInteger2" .

<https://bioprotocols.org/paml/primitives/liquid_handling/Dilute/OrderedPropertyValue4> a ns1:OrderedPropertyValue,
        sbol:Identified ;
    ns1:indexValue 3 ;
    ns1:propertyValue <https://bioprotocols.org/paml/primitives/liquid_handling/Dilute/OrderedPropertyValue4/Parameter1> ;
    sbol:displayId "OrderedPropertyValue4" .

<https://bioprotocols.org/paml/primitives/liquid_handling/Dilute/OrderedPropertyValue4/Parameter1> a ns1:Parameter,
        sbol:Identified ;
    ns1:direction ns1:in ;
    ns1:isOrdered true ;
    ns1:isUnique true ;
    ns1:lowerValue <https://bioprotocols.org/paml/primitives/liquid_handling/Dilute/OrderedPropertyValue4/Parameter1/LiteralInteger2> ;
    ns1:type sbol:Component ;
    ns1:upperValue <https://bioprotocols.org/paml/primitives/liquid_handling/Dilute/OrderedPropertyValue4/Parameter1/LiteralInteger1> ;
    sbol:displayId "Parameter1" ;
    sbol:name "diluent" .

<https://bioprotocols.org/paml/primitives/liquid_handling/Dilute/OrderedPropertyValue4/Parameter1/LiteralInteger1> a ns1:LiteralInteger,
        sbol:Identified ;
    ns1:integerValue 1 ;
    sbol:displayId "LiteralInteger1" .

<https://bioprotocols.org/paml/primitives/liquid_handling/Dilute/OrderedPropertyValue4/Parameter1/LiteralInteger2> a ns1:LiteralInteger,
        sbol:Identified ;
    ns1:integerValue 1 ;
    sbol:displayId "LiteralInteger2" .

<https://bioprotocols.org/paml/primitives/liquid_handling/Dilute/OrderedPropertyValue5> a ns1:OrderedPropertyValue,
        sbol:Identified ;
    ns1:indexValue 4 ;
    ns1:propertyValue <https://bioprotocols.org/paml/primitives/liquid_handling/Dilute/OrderedPropertyValue5/Parameter1> ;
    sbol:displayId "OrderedPropertyValue5" .

<https://bioprotocols.org/paml/primitives/liquid_handling/Dilute/OrderedPropertyValue5/Parameter1> a ns1:Parameter,
        sbol:Identified ;
    ns1:direction ns1:in ;
    ns1:isOrdered true ;
    ns1:isUnique true ;
    ns1:lowerValue <https://bioprotocols.org/paml/primitives/liquid_handling/Dilute/OrderedPropertyValue5/Parameter1/LiteralInteger2> ;
    ns1:type ns1:ValueSpecification ;
    ns1:upperValue <https://bioprotocols.org/paml/primitives/liquid_handling/Dilute/OrderedPropertyValue5/Parameter1/LiteralInteger1> ;
    sbol:displayId "Parameter1" ;
    sbol:name "replicates" .

<https://bioprotocols.org/paml/primitives/liquid_handling/Dilute/OrderedPropertyValue5/Parameter1/LiteralInteger1> a ns1:LiteralInteger,
        sbol:Identified ;
    ns1:integerValue 1 ;
    sbol:displayId "LiteralInteger1" .

<https://bioprotocols.org/paml/primitives/liquid_handling/Dilute/OrderedPropertyValue5/Parameter1/LiteralInteger2> a ns1:LiteralInteger,
        sbol:Identified ;
    ns1:integerValue 0 ;
    sbol:displayId "LiteralInteger2" .

<https://bioprotocols.org/paml/primitives/liquid_handling/Dilute/OrderedPropertyValue6> a ns1:OrderedPropertyValue,
        sbol:Identified ;
    ns1:indexValue 5 ;
    ns1:propertyValue <https://bioprotocols.org/paml/primitives/liquid_handling/Dilute/OrderedPropertyValue6/Parameter1> ;
    sbol:displayId "OrderedPropertyValue6" .

<https://bioprotocols.org/paml/primitives/liquid_handling/Dilute/OrderedPropertyValue6/Parameter1> a ns1:Parameter,
        sbol:Identified ;
    ns1:direction ns1:in ;
    ns1:isOrdered true ;
    ns1:isUnique true ;
    ns1:lowerValue <https://bioprotocols.org/paml/primitives/liquid_handling/Dilute/OrderedPropertyValue6/Parameter1/LiteralInteger2> ;
    ns1:type om:Measure ;
    ns1:upperValue <https://bioprotocols.org/paml/primitives/liquid_handling/Dilute/OrderedPropertyValue6/Parameter1/LiteralInteger1> ;
    sbol:displayId "Parameter1" ;
    sbol:name "dilution_factor" .

<https://bioprotocols.org/paml/primitives/liquid_handling/Dilute/OrderedPropertyValue6/Parameter1/LiteralInteger1> a ns1:LiteralInteger,
        sbol:Identified ;
    ns1:integerValue 1 ;
    sbol:displayId "LiteralInteger1" .

<https://bioprotocols.org/paml/primitives/liquid_handling/Dilute/OrderedPropertyValue6/Parameter1/LiteralInteger2> a ns1:LiteralInteger,
        sbol:Identified ;
    ns1:integerValue 1 ;
    sbol:displayId "LiteralInteger2" .

<<<<<<< HEAD
<https://bioprotocols.org/paml/primitives/liquid_handling/Dilute/OrderedPropertyValue7> a ns1:OrderedPropertyValue,
        sbol:Identified ;
    ns1:indexValue 6 ;
    ns1:propertyValue <https://bioprotocols.org/paml/primitives/liquid_handling/Dilute/OrderedPropertyValue7/Parameter1> ;
    sbol:displayId "OrderedPropertyValue7" .

<https://bioprotocols.org/paml/primitives/liquid_handling/Dilute/OrderedPropertyValue7/Parameter1> a ns1:Parameter,
        sbol:Identified ;
    ns1:direction ns1:in ;
    ns1:isOrdered true ;
    ns1:isUnique true ;
    ns1:lowerValue <https://bioprotocols.org/paml/primitives/liquid_handling/Dilute/OrderedPropertyValue7/Parameter1/LiteralInteger2> ;
    ns1:type om:Measure ;
    ns1:upperValue <https://bioprotocols.org/paml/primitives/liquid_handling/Dilute/OrderedPropertyValue7/Parameter1/LiteralInteger1> ;
    sbol:displayId "Parameter1" ;
    sbol:name "temperature" .

<https://bioprotocols.org/paml/primitives/liquid_handling/Dilute/OrderedPropertyValue7/Parameter1/LiteralInteger1> a ns1:LiteralInteger,
        sbol:Identified ;
    ns1:integerValue 1 ;
    sbol:displayId "LiteralInteger1" .

<https://bioprotocols.org/paml/primitives/liquid_handling/Dilute/OrderedPropertyValue7/Parameter1/LiteralInteger2> a ns1:LiteralInteger,
        sbol:Identified ;
    ns1:integerValue 0 ;
    sbol:displayId "LiteralInteger2" .

=======
>>>>>>> a1597f9e
<https://bioprotocols.org/paml/primitives/liquid_handling/DiluteToTargetOD/OrderedPropertyValue1> a ns1:OrderedPropertyValue,
        sbol:Identified ;
    ns1:indexValue 0 ;
    ns1:propertyValue <https://bioprotocols.org/paml/primitives/liquid_handling/DiluteToTargetOD/OrderedPropertyValue1/Parameter1> ;
    sbol:displayId "OrderedPropertyValue1" .

<https://bioprotocols.org/paml/primitives/liquid_handling/DiluteToTargetOD/OrderedPropertyValue1/Parameter1> a ns1:Parameter,
        sbol:Identified ;
    ns1:direction ns1:in ;
    ns1:isOrdered true ;
    ns1:isUnique true ;
    ns1:lowerValue <https://bioprotocols.org/paml/primitives/liquid_handling/DiluteToTargetOD/OrderedPropertyValue1/Parameter1/LiteralInteger2> ;
    ns1:type <http://bioprotocols.org/paml#SampleCollection> ;
    ns1:upperValue <https://bioprotocols.org/paml/primitives/liquid_handling/DiluteToTargetOD/OrderedPropertyValue1/Parameter1/LiteralInteger1> ;
    sbol:displayId "Parameter1" ;
    sbol:name "source" .

<https://bioprotocols.org/paml/primitives/liquid_handling/DiluteToTargetOD/OrderedPropertyValue1/Parameter1/LiteralInteger1> a ns1:LiteralInteger,
        sbol:Identified ;
    ns1:integerValue 1 ;
    sbol:displayId "LiteralInteger1" .

<https://bioprotocols.org/paml/primitives/liquid_handling/DiluteToTargetOD/OrderedPropertyValue1/Parameter1/LiteralInteger2> a ns1:LiteralInteger,
        sbol:Identified ;
    ns1:integerValue 1 ;
    sbol:displayId "LiteralInteger2" .

<https://bioprotocols.org/paml/primitives/liquid_handling/DiluteToTargetOD/OrderedPropertyValue2> a ns1:OrderedPropertyValue,
        sbol:Identified ;
    ns1:indexValue 1 ;
    ns1:propertyValue <https://bioprotocols.org/paml/primitives/liquid_handling/DiluteToTargetOD/OrderedPropertyValue2/Parameter1> ;
    sbol:displayId "OrderedPropertyValue2" .

<https://bioprotocols.org/paml/primitives/liquid_handling/DiluteToTargetOD/OrderedPropertyValue2/Parameter1> a ns1:Parameter,
        sbol:Identified ;
    ns1:direction ns1:in ;
    ns1:isOrdered true ;
    ns1:isUnique true ;
    ns1:lowerValue <https://bioprotocols.org/paml/primitives/liquid_handling/DiluteToTargetOD/OrderedPropertyValue2/Parameter1/LiteralInteger2> ;
    ns1:type <http://bioprotocols.org/paml#SampleCollection> ;
    ns1:upperValue <https://bioprotocols.org/paml/primitives/liquid_handling/DiluteToTargetOD/OrderedPropertyValue2/Parameter1/LiteralInteger1> ;
    sbol:displayId "Parameter1" ;
    sbol:name "destination" .

<https://bioprotocols.org/paml/primitives/liquid_handling/DiluteToTargetOD/OrderedPropertyValue2/Parameter1/LiteralInteger1> a ns1:LiteralInteger,
        sbol:Identified ;
    ns1:integerValue 1 ;
    sbol:displayId "LiteralInteger1" .

<https://bioprotocols.org/paml/primitives/liquid_handling/DiluteToTargetOD/OrderedPropertyValue2/Parameter1/LiteralInteger2> a ns1:LiteralInteger,
        sbol:Identified ;
    ns1:integerValue 1 ;
    sbol:displayId "LiteralInteger2" .

<https://bioprotocols.org/paml/primitives/liquid_handling/DiluteToTargetOD/OrderedPropertyValue3> a ns1:OrderedPropertyValue,
        sbol:Identified ;
    ns1:indexValue 2 ;
    ns1:propertyValue <https://bioprotocols.org/paml/primitives/liquid_handling/DiluteToTargetOD/OrderedPropertyValue3/Parameter1> ;
    sbol:displayId "OrderedPropertyValue3" .

<https://bioprotocols.org/paml/primitives/liquid_handling/DiluteToTargetOD/OrderedPropertyValue3/Parameter1> a ns1:Parameter,
        sbol:Identified ;
    ns1:direction ns1:in ;
    ns1:isOrdered true ;
    ns1:isUnique true ;
    ns1:lowerValue <https://bioprotocols.org/paml/primitives/liquid_handling/DiluteToTargetOD/OrderedPropertyValue3/Parameter1/LiteralInteger2> ;
    ns1:type om:Measure ;
    ns1:upperValue <https://bioprotocols.org/paml/primitives/liquid_handling/DiluteToTargetOD/OrderedPropertyValue3/Parameter1/LiteralInteger1> ;
    sbol:displayId "Parameter1" ;
    sbol:name "amount" .

<https://bioprotocols.org/paml/primitives/liquid_handling/DiluteToTargetOD/OrderedPropertyValue3/Parameter1/LiteralInteger1> a ns1:LiteralInteger,
        sbol:Identified ;
    ns1:integerValue 1 ;
    sbol:displayId "LiteralInteger1" .

<https://bioprotocols.org/paml/primitives/liquid_handling/DiluteToTargetOD/OrderedPropertyValue3/Parameter1/LiteralInteger2> a ns1:LiteralInteger,
        sbol:Identified ;
    ns1:integerValue 1 ;
    sbol:displayId "LiteralInteger2" .

<https://bioprotocols.org/paml/primitives/liquid_handling/DiluteToTargetOD/OrderedPropertyValue4> a ns1:OrderedPropertyValue,
        sbol:Identified ;
    ns1:indexValue 3 ;
    ns1:propertyValue <https://bioprotocols.org/paml/primitives/liquid_handling/DiluteToTargetOD/OrderedPropertyValue4/Parameter1> ;
    sbol:displayId "OrderedPropertyValue4" .

<https://bioprotocols.org/paml/primitives/liquid_handling/DiluteToTargetOD/OrderedPropertyValue4/Parameter1> a ns1:Parameter,
        sbol:Identified ;
    ns1:direction ns1:in ;
    ns1:isOrdered true ;
    ns1:isUnique true ;
    ns1:lowerValue <https://bioprotocols.org/paml/primitives/liquid_handling/DiluteToTargetOD/OrderedPropertyValue4/Parameter1/LiteralInteger2> ;
    ns1:type sbol:Component ;
    ns1:upperValue <https://bioprotocols.org/paml/primitives/liquid_handling/DiluteToTargetOD/OrderedPropertyValue4/Parameter1/LiteralInteger1> ;
    sbol:displayId "Parameter1" ;
    sbol:name "diluent" .

<https://bioprotocols.org/paml/primitives/liquid_handling/DiluteToTargetOD/OrderedPropertyValue4/Parameter1/LiteralInteger1> a ns1:LiteralInteger,
        sbol:Identified ;
    ns1:integerValue 1 ;
    sbol:displayId "LiteralInteger1" .

<https://bioprotocols.org/paml/primitives/liquid_handling/DiluteToTargetOD/OrderedPropertyValue4/Parameter1/LiteralInteger2> a ns1:LiteralInteger,
        sbol:Identified ;
    ns1:integerValue 1 ;
    sbol:displayId "LiteralInteger2" .

<https://bioprotocols.org/paml/primitives/liquid_handling/DiluteToTargetOD/OrderedPropertyValue5> a ns1:OrderedPropertyValue,
        sbol:Identified ;
    ns1:indexValue 4 ;
    ns1:propertyValue <https://bioprotocols.org/paml/primitives/liquid_handling/DiluteToTargetOD/OrderedPropertyValue5/Parameter1> ;
    sbol:displayId "OrderedPropertyValue5" .

<https://bioprotocols.org/paml/primitives/liquid_handling/DiluteToTargetOD/OrderedPropertyValue5/Parameter1> a ns1:Parameter,
        sbol:Identified ;
    ns1:direction ns1:in ;
    ns1:isOrdered true ;
    ns1:isUnique true ;
    ns1:lowerValue <https://bioprotocols.org/paml/primitives/liquid_handling/DiluteToTargetOD/OrderedPropertyValue5/Parameter1/LiteralInteger2> ;
    ns1:type om:Measure ;
    ns1:upperValue <https://bioprotocols.org/paml/primitives/liquid_handling/DiluteToTargetOD/OrderedPropertyValue5/Parameter1/LiteralInteger1> ;
    sbol:displayId "Parameter1" ;
    sbol:name "target_od" .

<https://bioprotocols.org/paml/primitives/liquid_handling/DiluteToTargetOD/OrderedPropertyValue5/Parameter1/LiteralInteger1> a ns1:LiteralInteger,
        sbol:Identified ;
    ns1:integerValue 1 ;
    sbol:displayId "LiteralInteger1" .

<https://bioprotocols.org/paml/primitives/liquid_handling/DiluteToTargetOD/OrderedPropertyValue5/Parameter1/LiteralInteger2> a ns1:LiteralInteger,
        sbol:Identified ;
    ns1:integerValue 1 ;
    sbol:displayId "LiteralInteger2" .

<<<<<<< HEAD
<https://bioprotocols.org/paml/primitives/liquid_handling/DiluteToTargetOD/OrderedPropertyValue6> a ns1:OrderedPropertyValue,
        sbol:Identified ;
    ns1:indexValue 5 ;
    ns1:propertyValue <https://bioprotocols.org/paml/primitives/liquid_handling/DiluteToTargetOD/OrderedPropertyValue6/Parameter1> ;
    sbol:displayId "OrderedPropertyValue6" .

<https://bioprotocols.org/paml/primitives/liquid_handling/DiluteToTargetOD/OrderedPropertyValue6/Parameter1> a ns1:Parameter,
        sbol:Identified ;
    ns1:direction ns1:in ;
    ns1:isOrdered true ;
    ns1:isUnique true ;
    ns1:lowerValue <https://bioprotocols.org/paml/primitives/liquid_handling/DiluteToTargetOD/OrderedPropertyValue6/Parameter1/LiteralInteger2> ;
    ns1:type om:Measure ;
    ns1:upperValue <https://bioprotocols.org/paml/primitives/liquid_handling/DiluteToTargetOD/OrderedPropertyValue6/Parameter1/LiteralInteger1> ;
    sbol:displayId "Parameter1" ;
    sbol:name "temperature" .

<https://bioprotocols.org/paml/primitives/liquid_handling/DiluteToTargetOD/OrderedPropertyValue6/Parameter1/LiteralInteger1> a ns1:LiteralInteger,
        sbol:Identified ;
    ns1:integerValue 1 ;
    sbol:displayId "LiteralInteger1" .

<https://bioprotocols.org/paml/primitives/liquid_handling/DiluteToTargetOD/OrderedPropertyValue6/Parameter1/LiteralInteger2> a ns1:LiteralInteger,
        sbol:Identified ;
    ns1:integerValue 1 ;
    sbol:displayId "LiteralInteger2" .

<https://bioprotocols.org/paml/primitives/liquid_handling/Discard/OrderedPropertyValue1> a ns1:OrderedPropertyValue,
        sbol:Identified ;
    ns1:indexValue 0 ;
    ns1:propertyValue <https://bioprotocols.org/paml/primitives/liquid_handling/Discard/OrderedPropertyValue1/Parameter1> ;
    sbol:displayId "OrderedPropertyValue1" .

<https://bioprotocols.org/paml/primitives/liquid_handling/Discard/OrderedPropertyValue1/Parameter1> a ns1:Parameter,
        sbol:Identified ;
    ns1:direction ns1:in ;
    ns1:isOrdered true ;
    ns1:isUnique true ;
    ns1:lowerValue <https://bioprotocols.org/paml/primitives/liquid_handling/Discard/OrderedPropertyValue1/Parameter1/LiteralInteger2> ;
    ns1:type <http://bioprotocols.org/paml#SampleCollection> ;
    ns1:upperValue <https://bioprotocols.org/paml/primitives/liquid_handling/Discard/OrderedPropertyValue1/Parameter1/LiteralInteger1> ;
    sbol:displayId "Parameter1" ;
    sbol:name "samples" .

<https://bioprotocols.org/paml/primitives/liquid_handling/Discard/OrderedPropertyValue1/Parameter1/LiteralInteger1> a ns1:LiteralInteger,
        sbol:Identified ;
    ns1:integerValue 1 ;
    sbol:displayId "LiteralInteger1" .

<https://bioprotocols.org/paml/primitives/liquid_handling/Discard/OrderedPropertyValue1/Parameter1/LiteralInteger2> a ns1:LiteralInteger,
        sbol:Identified ;
    ns1:integerValue 1 ;
    sbol:displayId "LiteralInteger2" .

<https://bioprotocols.org/paml/primitives/liquid_handling/Discard/OrderedPropertyValue2> a ns1:OrderedPropertyValue,
        sbol:Identified ;
    ns1:indexValue 1 ;
    ns1:propertyValue <https://bioprotocols.org/paml/primitives/liquid_handling/Discard/OrderedPropertyValue2/Parameter1> ;
    sbol:displayId "OrderedPropertyValue2" .

<https://bioprotocols.org/paml/primitives/liquid_handling/Discard/OrderedPropertyValue2/Parameter1> a ns1:Parameter,
        sbol:Identified ;
    ns1:direction ns1:in ;
    ns1:isOrdered true ;
    ns1:isUnique true ;
    ns1:lowerValue <https://bioprotocols.org/paml/primitives/liquid_handling/Discard/OrderedPropertyValue2/Parameter1/LiteralInteger2> ;
    ns1:type om:Measure ;
    ns1:upperValue <https://bioprotocols.org/paml/primitives/liquid_handling/Discard/OrderedPropertyValue2/Parameter1/LiteralInteger1> ;
    sbol:displayId "Parameter1" ;
    sbol:name "amount" .

<https://bioprotocols.org/paml/primitives/liquid_handling/Discard/OrderedPropertyValue2/Parameter1/LiteralInteger1> a ns1:LiteralInteger,
        sbol:Identified ;
    ns1:integerValue 1 ;
    sbol:displayId "LiteralInteger1" .

<https://bioprotocols.org/paml/primitives/liquid_handling/Discard/OrderedPropertyValue2/Parameter1/LiteralInteger2> a ns1:LiteralInteger,
        sbol:Identified ;
    ns1:integerValue 1 ;
    sbol:displayId "LiteralInteger2" .

=======
>>>>>>> a1597f9e
<https://bioprotocols.org/paml/primitives/liquid_handling/Dispense/OrderedPropertyValue1> a ns1:OrderedPropertyValue,
        sbol:Identified ;
    ns1:indexValue 0 ;
    ns1:propertyValue <https://bioprotocols.org/paml/primitives/liquid_handling/Dispense/OrderedPropertyValue1/Parameter1> ;
    sbol:displayId "OrderedPropertyValue1" .

<https://bioprotocols.org/paml/primitives/liquid_handling/Dispense/OrderedPropertyValue1/Parameter1> a ns1:Parameter,
        sbol:Identified ;
    ns1:direction ns1:in ;
    ns1:isOrdered true ;
    ns1:isUnique true ;
    ns1:lowerValue <https://bioprotocols.org/paml/primitives/liquid_handling/Dispense/OrderedPropertyValue1/Parameter1/LiteralInteger2> ;
    ns1:type <http://bioprotocols.org/paml#SampleCollection> ;
    ns1:upperValue <https://bioprotocols.org/paml/primitives/liquid_handling/Dispense/OrderedPropertyValue1/Parameter1/LiteralInteger1> ;
    sbol:displayId "Parameter1" ;
    sbol:name "source" .

<https://bioprotocols.org/paml/primitives/liquid_handling/Dispense/OrderedPropertyValue1/Parameter1/LiteralInteger1> a ns1:LiteralInteger,
        sbol:Identified ;
    ns1:integerValue 1 ;
    sbol:displayId "LiteralInteger1" .

<https://bioprotocols.org/paml/primitives/liquid_handling/Dispense/OrderedPropertyValue1/Parameter1/LiteralInteger2> a ns1:LiteralInteger,
        sbol:Identified ;
    ns1:integerValue 1 ;
    sbol:displayId "LiteralInteger2" .

<https://bioprotocols.org/paml/primitives/liquid_handling/Dispense/OrderedPropertyValue2> a ns1:OrderedPropertyValue,
        sbol:Identified ;
    ns1:indexValue 1 ;
    ns1:propertyValue <https://bioprotocols.org/paml/primitives/liquid_handling/Dispense/OrderedPropertyValue2/Parameter1> ;
    sbol:displayId "OrderedPropertyValue2" .

<https://bioprotocols.org/paml/primitives/liquid_handling/Dispense/OrderedPropertyValue2/Parameter1> a ns1:Parameter,
        sbol:Identified ;
    ns1:direction ns1:in ;
    ns1:isOrdered true ;
    ns1:isUnique true ;
    ns1:lowerValue <https://bioprotocols.org/paml/primitives/liquid_handling/Dispense/OrderedPropertyValue2/Parameter1/LiteralInteger2> ;
    ns1:type <http://bioprotocols.org/paml#SampleCollection> ;
    ns1:upperValue <https://bioprotocols.org/paml/primitives/liquid_handling/Dispense/OrderedPropertyValue2/Parameter1/LiteralInteger1> ;
    sbol:displayId "Parameter1" ;
    sbol:name "destination" .

<https://bioprotocols.org/paml/primitives/liquid_handling/Dispense/OrderedPropertyValue2/Parameter1/LiteralInteger1> a ns1:LiteralInteger,
        sbol:Identified ;
    ns1:integerValue 1 ;
    sbol:displayId "LiteralInteger1" .

<https://bioprotocols.org/paml/primitives/liquid_handling/Dispense/OrderedPropertyValue2/Parameter1/LiteralInteger2> a ns1:LiteralInteger,
        sbol:Identified ;
    ns1:integerValue 1 ;
    sbol:displayId "LiteralInteger2" .

<https://bioprotocols.org/paml/primitives/liquid_handling/Dispense/OrderedPropertyValue3> a ns1:OrderedPropertyValue,
        sbol:Identified ;
    ns1:indexValue 2 ;
    ns1:propertyValue <https://bioprotocols.org/paml/primitives/liquid_handling/Dispense/OrderedPropertyValue3/Parameter1> ;
    sbol:displayId "OrderedPropertyValue3" .

<https://bioprotocols.org/paml/primitives/liquid_handling/Dispense/OrderedPropertyValue3/Parameter1> a ns1:Parameter,
        sbol:Identified ;
    ns1:direction ns1:in ;
    ns1:isOrdered true ;
    ns1:isUnique true ;
    ns1:lowerValue <https://bioprotocols.org/paml/primitives/liquid_handling/Dispense/OrderedPropertyValue3/Parameter1/LiteralInteger2> ;
    ns1:type om:Measure ;
    ns1:upperValue <https://bioprotocols.org/paml/primitives/liquid_handling/Dispense/OrderedPropertyValue3/Parameter1/LiteralInteger1> ;
    sbol:displayId "Parameter1" ;
    sbol:name "amount" .

<https://bioprotocols.org/paml/primitives/liquid_handling/Dispense/OrderedPropertyValue3/Parameter1/LiteralInteger1> a ns1:LiteralInteger,
        sbol:Identified ;
    ns1:integerValue 1 ;
    sbol:displayId "LiteralInteger1" .

<https://bioprotocols.org/paml/primitives/liquid_handling/Dispense/OrderedPropertyValue3/Parameter1/LiteralInteger2> a ns1:LiteralInteger,
        sbol:Identified ;
    ns1:integerValue 1 ;
    sbol:displayId "LiteralInteger2" .

<https://bioprotocols.org/paml/primitives/liquid_handling/Dispense/OrderedPropertyValue4> a ns1:OrderedPropertyValue,
        sbol:Identified ;
    ns1:indexValue 3 ;
    ns1:propertyValue <https://bioprotocols.org/paml/primitives/liquid_handling/Dispense/OrderedPropertyValue4/Parameter1> ;
    sbol:displayId "OrderedPropertyValue4" .

<https://bioprotocols.org/paml/primitives/liquid_handling/Dispense/OrderedPropertyValue4/Parameter1> a ns1:Parameter,
        sbol:Identified ;
    ns1:direction ns1:in ;
    ns1:isOrdered true ;
    ns1:isUnique true ;
    ns1:lowerValue <https://bioprotocols.org/paml/primitives/liquid_handling/Dispense/OrderedPropertyValue4/Parameter1/LiteralInteger2> ;
    ns1:type om:Measure ;
    ns1:upperValue <https://bioprotocols.org/paml/primitives/liquid_handling/Dispense/OrderedPropertyValue4/Parameter1/LiteralInteger1> ;
    sbol:displayId "Parameter1" ;
    sbol:name "dispenseVelocity" .

<https://bioprotocols.org/paml/primitives/liquid_handling/Dispense/OrderedPropertyValue4/Parameter1/LiteralInteger1> a ns1:LiteralInteger,
        sbol:Identified ;
    ns1:integerValue 1 ;
    sbol:displayId "LiteralInteger1" .

<https://bioprotocols.org/paml/primitives/liquid_handling/Dispense/OrderedPropertyValue4/Parameter1/LiteralInteger2> a ns1:LiteralInteger,
        sbol:Identified ;
    ns1:integerValue 0 ;
    sbol:displayId "LiteralInteger2" .

<https://bioprotocols.org/paml/primitives/liquid_handling/PipetteMix/OrderedPropertyValue1> a ns1:OrderedPropertyValue,
        sbol:Identified ;
    ns1:indexValue 0 ;
    ns1:propertyValue <https://bioprotocols.org/paml/primitives/liquid_handling/PipetteMix/OrderedPropertyValue1/Parameter1> ;
    sbol:displayId "OrderedPropertyValue1" .

<https://bioprotocols.org/paml/primitives/liquid_handling/PipetteMix/OrderedPropertyValue1/Parameter1> a ns1:Parameter,
        sbol:Identified ;
    ns1:direction ns1:in ;
    ns1:isOrdered true ;
    ns1:isUnique true ;
    ns1:lowerValue <https://bioprotocols.org/paml/primitives/liquid_handling/PipetteMix/OrderedPropertyValue1/Parameter1/LiteralInteger2> ;
    ns1:type <http://bioprotocols.org/paml#SampleCollection> ;
    ns1:upperValue <https://bioprotocols.org/paml/primitives/liquid_handling/PipetteMix/OrderedPropertyValue1/Parameter1/LiteralInteger1> ;
    sbol:displayId "Parameter1" ;
    sbol:name "samples" .

<https://bioprotocols.org/paml/primitives/liquid_handling/PipetteMix/OrderedPropertyValue1/Parameter1/LiteralInteger1> a ns1:LiteralInteger,
        sbol:Identified ;
    ns1:integerValue 1 ;
    sbol:displayId "LiteralInteger1" .

<https://bioprotocols.org/paml/primitives/liquid_handling/PipetteMix/OrderedPropertyValue1/Parameter1/LiteralInteger2> a ns1:LiteralInteger,
        sbol:Identified ;
    ns1:integerValue 1 ;
    sbol:displayId "LiteralInteger2" .

<https://bioprotocols.org/paml/primitives/liquid_handling/PipetteMix/OrderedPropertyValue2> a ns1:OrderedPropertyValue,
        sbol:Identified ;
    ns1:indexValue 1 ;
    ns1:propertyValue <https://bioprotocols.org/paml/primitives/liquid_handling/PipetteMix/OrderedPropertyValue2/Parameter1> ;
    sbol:displayId "OrderedPropertyValue2" .

<https://bioprotocols.org/paml/primitives/liquid_handling/PipetteMix/OrderedPropertyValue2/Parameter1> a ns1:Parameter,
        sbol:Identified ;
    ns1:direction ns1:in ;
    ns1:isOrdered true ;
    ns1:isUnique true ;
    ns1:lowerValue <https://bioprotocols.org/paml/primitives/liquid_handling/PipetteMix/OrderedPropertyValue2/Parameter1/LiteralInteger2> ;
    ns1:type om:Measure ;
    ns1:upperValue <https://bioprotocols.org/paml/primitives/liquid_handling/PipetteMix/OrderedPropertyValue2/Parameter1/LiteralInteger1> ;
    sbol:displayId "Parameter1" ;
    sbol:name "amount" .

<https://bioprotocols.org/paml/primitives/liquid_handling/PipetteMix/OrderedPropertyValue2/Parameter1/LiteralInteger1> a ns1:LiteralInteger,
        sbol:Identified ;
    ns1:integerValue 1 ;
    sbol:displayId "LiteralInteger1" .

<https://bioprotocols.org/paml/primitives/liquid_handling/PipetteMix/OrderedPropertyValue2/Parameter1/LiteralInteger2> a ns1:LiteralInteger,
        sbol:Identified ;
    ns1:integerValue 1 ;
    sbol:displayId "LiteralInteger2" .

<https://bioprotocols.org/paml/primitives/liquid_handling/PipetteMix/OrderedPropertyValue3> a ns1:OrderedPropertyValue,
        sbol:Identified ;
    ns1:indexValue 2 ;
    ns1:propertyValue <https://bioprotocols.org/paml/primitives/liquid_handling/PipetteMix/OrderedPropertyValue3/Parameter1> ;
    sbol:displayId "OrderedPropertyValue3" .

<https://bioprotocols.org/paml/primitives/liquid_handling/PipetteMix/OrderedPropertyValue3/Parameter1> a ns1:Parameter,
        sbol:Identified ;
    ns1:direction ns1:in ;
    ns1:isOrdered true ;
    ns1:isUnique true ;
    ns1:lowerValue <https://bioprotocols.org/paml/primitives/liquid_handling/PipetteMix/OrderedPropertyValue3/Parameter1/LiteralInteger2> ;
    ns1:type om:Measure ;
    ns1:upperValue <https://bioprotocols.org/paml/primitives/liquid_handling/PipetteMix/OrderedPropertyValue3/Parameter1/LiteralInteger1> ;
    sbol:displayId "Parameter1" ;
    sbol:name "dispenseVelocity" .

<https://bioprotocols.org/paml/primitives/liquid_handling/PipetteMix/OrderedPropertyValue3/Parameter1/LiteralInteger1> a ns1:LiteralInteger,
        sbol:Identified ;
    ns1:integerValue 1 ;
    sbol:displayId "LiteralInteger1" .

<https://bioprotocols.org/paml/primitives/liquid_handling/PipetteMix/OrderedPropertyValue3/Parameter1/LiteralInteger2> a ns1:LiteralInteger,
        sbol:Identified ;
    ns1:integerValue 0 ;
    sbol:displayId "LiteralInteger2" .

<https://bioprotocols.org/paml/primitives/liquid_handling/PipetteMix/OrderedPropertyValue4> a ns1:OrderedPropertyValue,
        sbol:Identified ;
    ns1:indexValue 3 ;
    ns1:propertyValue <https://bioprotocols.org/paml/primitives/liquid_handling/PipetteMix/OrderedPropertyValue4/Parameter1> ;
    sbol:displayId "OrderedPropertyValue4" .

<https://bioprotocols.org/paml/primitives/liquid_handling/PipetteMix/OrderedPropertyValue4/Parameter1> a ns1:Parameter,
        sbol:Identified ;
    ns1:direction ns1:in ;
    ns1:isOrdered true ;
    ns1:isUnique true ;
    ns1:lowerValue <https://bioprotocols.org/paml/primitives/liquid_handling/PipetteMix/OrderedPropertyValue4/Parameter1/LiteralInteger2> ;
    ns1:type om:Measure ;
    ns1:upperValue <https://bioprotocols.org/paml/primitives/liquid_handling/PipetteMix/OrderedPropertyValue4/Parameter1/LiteralInteger1> ;
    sbol:displayId "Parameter1" ;
    sbol:name "cycleCount" .

<https://bioprotocols.org/paml/primitives/liquid_handling/PipetteMix/OrderedPropertyValue4/Parameter1/LiteralInteger1> a ns1:LiteralInteger,
        sbol:Identified ;
    ns1:integerValue 1 ;
    sbol:displayId "LiteralInteger1" .

<https://bioprotocols.org/paml/primitives/liquid_handling/PipetteMix/OrderedPropertyValue4/Parameter1/LiteralInteger2> a ns1:LiteralInteger,
        sbol:Identified ;
    ns1:integerValue 0 ;
    sbol:displayId "LiteralInteger2" .

<https://bioprotocols.org/paml/primitives/liquid_handling/Provision/OrderedPropertyValue1> a ns1:OrderedPropertyValue,
        sbol:Identified ;
    ns1:indexValue 0 ;
    ns1:propertyValue <https://bioprotocols.org/paml/primitives/liquid_handling/Provision/OrderedPropertyValue1/Parameter1> ;
    sbol:displayId "OrderedPropertyValue1" .

<https://bioprotocols.org/paml/primitives/liquid_handling/Provision/OrderedPropertyValue1/Parameter1> a ns1:Parameter,
        sbol:Identified ;
    ns1:direction ns1:in ;
    ns1:isOrdered true ;
    ns1:isUnique true ;
    ns1:lowerValue <https://bioprotocols.org/paml/primitives/liquid_handling/Provision/OrderedPropertyValue1/Parameter1/LiteralInteger2> ;
    ns1:type sbol:Component ;
    ns1:upperValue <https://bioprotocols.org/paml/primitives/liquid_handling/Provision/OrderedPropertyValue1/Parameter1/LiteralInteger1> ;
    sbol:displayId "Parameter1" ;
    sbol:name "resource" .

<https://bioprotocols.org/paml/primitives/liquid_handling/Provision/OrderedPropertyValue1/Parameter1/LiteralInteger1> a ns1:LiteralInteger,
        sbol:Identified ;
    ns1:integerValue 1 ;
    sbol:displayId "LiteralInteger1" .

<https://bioprotocols.org/paml/primitives/liquid_handling/Provision/OrderedPropertyValue1/Parameter1/LiteralInteger2> a ns1:LiteralInteger,
        sbol:Identified ;
    ns1:integerValue 1 ;
    sbol:displayId "LiteralInteger2" .

<https://bioprotocols.org/paml/primitives/liquid_handling/Provision/OrderedPropertyValue2> a ns1:OrderedPropertyValue,
        sbol:Identified ;
    ns1:indexValue 1 ;
    ns1:propertyValue <https://bioprotocols.org/paml/primitives/liquid_handling/Provision/OrderedPropertyValue2/Parameter1> ;
    sbol:displayId "OrderedPropertyValue2" .

<https://bioprotocols.org/paml/primitives/liquid_handling/Provision/OrderedPropertyValue2/Parameter1> a ns1:Parameter,
        sbol:Identified ;
    ns1:direction ns1:in ;
    ns1:isOrdered true ;
    ns1:isUnique true ;
    ns1:lowerValue <https://bioprotocols.org/paml/primitives/liquid_handling/Provision/OrderedPropertyValue2/Parameter1/LiteralInteger2> ;
    ns1:type <http://bioprotocols.org/paml#SampleCollection> ;
    ns1:upperValue <https://bioprotocols.org/paml/primitives/liquid_handling/Provision/OrderedPropertyValue2/Parameter1/LiteralInteger1> ;
    sbol:displayId "Parameter1" ;
    sbol:name "destination" .

<https://bioprotocols.org/paml/primitives/liquid_handling/Provision/OrderedPropertyValue2/Parameter1/LiteralInteger1> a ns1:LiteralInteger,
        sbol:Identified ;
    ns1:integerValue 1 ;
    sbol:displayId "LiteralInteger1" .

<https://bioprotocols.org/paml/primitives/liquid_handling/Provision/OrderedPropertyValue2/Parameter1/LiteralInteger2> a ns1:LiteralInteger,
        sbol:Identified ;
    ns1:integerValue 1 ;
    sbol:displayId "LiteralInteger2" .

<https://bioprotocols.org/paml/primitives/liquid_handling/Provision/OrderedPropertyValue3> a ns1:OrderedPropertyValue,
        sbol:Identified ;
    ns1:indexValue 2 ;
    ns1:propertyValue <https://bioprotocols.org/paml/primitives/liquid_handling/Provision/OrderedPropertyValue3/Parameter1> ;
    sbol:displayId "OrderedPropertyValue3" .

<https://bioprotocols.org/paml/primitives/liquid_handling/Provision/OrderedPropertyValue3/Parameter1> a ns1:Parameter,
        sbol:Identified ;
    ns1:direction ns1:in ;
    ns1:isOrdered true ;
    ns1:isUnique true ;
    ns1:lowerValue <https://bioprotocols.org/paml/primitives/liquid_handling/Provision/OrderedPropertyValue3/Parameter1/LiteralInteger2> ;
    ns1:type om:Measure ;
    ns1:upperValue <https://bioprotocols.org/paml/primitives/liquid_handling/Provision/OrderedPropertyValue3/Parameter1/LiteralInteger1> ;
    sbol:displayId "Parameter1" ;
    sbol:name "amount" .

<https://bioprotocols.org/paml/primitives/liquid_handling/Provision/OrderedPropertyValue3/Parameter1/LiteralInteger1> a ns1:LiteralInteger,
        sbol:Identified ;
    ns1:integerValue 1 ;
    sbol:displayId "LiteralInteger1" .

<https://bioprotocols.org/paml/primitives/liquid_handling/Provision/OrderedPropertyValue3/Parameter1/LiteralInteger2> a ns1:LiteralInteger,
        sbol:Identified ;
    ns1:integerValue 1 ;
    sbol:displayId "LiteralInteger2" .

<https://bioprotocols.org/paml/primitives/liquid_handling/Provision/OrderedPropertyValue4> a ns1:OrderedPropertyValue,
        sbol:Identified ;
    ns1:indexValue 3 ;
    ns1:propertyValue <https://bioprotocols.org/paml/primitives/liquid_handling/Provision/OrderedPropertyValue4/Parameter1> ;
    sbol:displayId "OrderedPropertyValue4" .

<https://bioprotocols.org/paml/primitives/liquid_handling/Provision/OrderedPropertyValue4/Parameter1> a ns1:Parameter,
        sbol:Identified ;
    ns1:direction ns1:in ;
    ns1:isOrdered true ;
    ns1:isUnique true ;
    ns1:lowerValue <https://bioprotocols.org/paml/primitives/liquid_handling/Provision/OrderedPropertyValue4/Parameter1/LiteralInteger2> ;
    ns1:type om:Measure ;
    ns1:upperValue <https://bioprotocols.org/paml/primitives/liquid_handling/Provision/OrderedPropertyValue4/Parameter1/LiteralInteger1> ;
    sbol:displayId "Parameter1" ;
    sbol:name "dispenseVelocity" .

<https://bioprotocols.org/paml/primitives/liquid_handling/Provision/OrderedPropertyValue4/Parameter1/LiteralInteger1> a ns1:LiteralInteger,
        sbol:Identified ;
    ns1:integerValue 1 ;
    sbol:displayId "LiteralInteger1" .

<https://bioprotocols.org/paml/primitives/liquid_handling/Provision/OrderedPropertyValue4/Parameter1/LiteralInteger2> a ns1:LiteralInteger,
        sbol:Identified ;
    ns1:integerValue 0 ;
    sbol:displayId "LiteralInteger2" .

<https://bioprotocols.org/paml/primitives/liquid_handling/SerialDilution/OrderedPropertyValue1> a ns1:OrderedPropertyValue,
        sbol:Identified ;
    ns1:indexValue 0 ;
    ns1:propertyValue <https://bioprotocols.org/paml/primitives/liquid_handling/SerialDilution/OrderedPropertyValue1/Parameter1> ;
    sbol:displayId "OrderedPropertyValue1" .

<https://bioprotocols.org/paml/primitives/liquid_handling/SerialDilution/OrderedPropertyValue1/Parameter1> a ns1:Parameter,
        sbol:Identified ;
    ns1:direction ns1:in ;
    ns1:isOrdered true ;
    ns1:isUnique true ;
    ns1:lowerValue <https://bioprotocols.org/paml/primitives/liquid_handling/SerialDilution/OrderedPropertyValue1/Parameter1/LiteralInteger2> ;
    ns1:type <http://bioprotocols.org/paml#SampleCollection> ;
    ns1:upperValue <https://bioprotocols.org/paml/primitives/liquid_handling/SerialDilution/OrderedPropertyValue1/Parameter1/LiteralInteger1> ;
    sbol:displayId "Parameter1" ;
    sbol:name "source" .

<https://bioprotocols.org/paml/primitives/liquid_handling/SerialDilution/OrderedPropertyValue1/Parameter1/LiteralInteger1> a ns1:LiteralInteger,
        sbol:Identified ;
    ns1:integerValue 1 ;
    sbol:displayId "LiteralInteger1" .

<https://bioprotocols.org/paml/primitives/liquid_handling/SerialDilution/OrderedPropertyValue1/Parameter1/LiteralInteger2> a ns1:LiteralInteger,
        sbol:Identified ;
    ns1:integerValue 1 ;
    sbol:displayId "LiteralInteger2" .

<https://bioprotocols.org/paml/primitives/liquid_handling/SerialDilution/OrderedPropertyValue2> a ns1:OrderedPropertyValue,
        sbol:Identified ;
    ns1:indexValue 1 ;
    ns1:propertyValue <https://bioprotocols.org/paml/primitives/liquid_handling/SerialDilution/OrderedPropertyValue2/Parameter1> ;
    sbol:displayId "OrderedPropertyValue2" .

<https://bioprotocols.org/paml/primitives/liquid_handling/SerialDilution/OrderedPropertyValue2/Parameter1> a ns1:Parameter,
        sbol:Identified ;
    ns1:direction ns1:in ;
    ns1:isOrdered true ;
    ns1:isUnique true ;
    ns1:lowerValue <https://bioprotocols.org/paml/primitives/liquid_handling/SerialDilution/OrderedPropertyValue2/Parameter1/LiteralInteger2> ;
    ns1:type <http://bioprotocols.org/paml#SampleCollection> ;
    ns1:upperValue <https://bioprotocols.org/paml/primitives/liquid_handling/SerialDilution/OrderedPropertyValue2/Parameter1/LiteralInteger1> ;
    sbol:displayId "Parameter1" ;
    sbol:name "destination" .

<https://bioprotocols.org/paml/primitives/liquid_handling/SerialDilution/OrderedPropertyValue2/Parameter1/LiteralInteger1> a ns1:LiteralInteger,
        sbol:Identified ;
    ns1:integerValue 1 ;
    sbol:displayId "LiteralInteger1" .

<https://bioprotocols.org/paml/primitives/liquid_handling/SerialDilution/OrderedPropertyValue2/Parameter1/LiteralInteger2> a ns1:LiteralInteger,
        sbol:Identified ;
    ns1:integerValue 1 ;
    sbol:displayId "LiteralInteger2" .

<https://bioprotocols.org/paml/primitives/liquid_handling/SerialDilution/OrderedPropertyValue3> a ns1:OrderedPropertyValue,
        sbol:Identified ;
    ns1:indexValue 2 ;
    ns1:propertyValue <https://bioprotocols.org/paml/primitives/liquid_handling/SerialDilution/OrderedPropertyValue3/Parameter1> ;
    sbol:displayId "OrderedPropertyValue3" .

<https://bioprotocols.org/paml/primitives/liquid_handling/SerialDilution/OrderedPropertyValue3/Parameter1> a ns1:Parameter,
        sbol:Identified ;
    ns1:direction ns1:in ;
    ns1:isOrdered true ;
    ns1:isUnique true ;
    ns1:lowerValue <https://bioprotocols.org/paml/primitives/liquid_handling/SerialDilution/OrderedPropertyValue3/Parameter1/LiteralInteger2> ;
    ns1:type om:Measure ;
    ns1:upperValue <https://bioprotocols.org/paml/primitives/liquid_handling/SerialDilution/OrderedPropertyValue3/Parameter1/LiteralInteger1> ;
    sbol:displayId "Parameter1" ;
    sbol:name "amount" .

<https://bioprotocols.org/paml/primitives/liquid_handling/SerialDilution/OrderedPropertyValue3/Parameter1/LiteralInteger1> a ns1:LiteralInteger,
        sbol:Identified ;
    ns1:integerValue 1 ;
    sbol:displayId "LiteralInteger1" .

<https://bioprotocols.org/paml/primitives/liquid_handling/SerialDilution/OrderedPropertyValue3/Parameter1/LiteralInteger2> a ns1:LiteralInteger,
        sbol:Identified ;
    ns1:integerValue 1 ;
    sbol:displayId "LiteralInteger2" .

<https://bioprotocols.org/paml/primitives/liquid_handling/SerialDilution/OrderedPropertyValue4> a ns1:OrderedPropertyValue,
        sbol:Identified ;
    ns1:indexValue 3 ;
    ns1:propertyValue <https://bioprotocols.org/paml/primitives/liquid_handling/SerialDilution/OrderedPropertyValue4/Parameter1> ;
    sbol:displayId "OrderedPropertyValue4" .

<https://bioprotocols.org/paml/primitives/liquid_handling/SerialDilution/OrderedPropertyValue4/Parameter1> a ns1:Parameter,
        sbol:Identified ;
    ns1:direction ns1:in ;
    ns1:isOrdered true ;
    ns1:isUnique true ;
    ns1:lowerValue <https://bioprotocols.org/paml/primitives/liquid_handling/SerialDilution/OrderedPropertyValue4/Parameter1/LiteralInteger2> ;
    ns1:type sbol:Component ;
    ns1:upperValue <https://bioprotocols.org/paml/primitives/liquid_handling/SerialDilution/OrderedPropertyValue4/Parameter1/LiteralInteger1> ;
    sbol:displayId "Parameter1" ;
    sbol:name "diluent" .

<https://bioprotocols.org/paml/primitives/liquid_handling/SerialDilution/OrderedPropertyValue4/Parameter1/LiteralInteger1> a ns1:LiteralInteger,
        sbol:Identified ;
    ns1:integerValue 1 ;
    sbol:displayId "LiteralInteger1" .

<https://bioprotocols.org/paml/primitives/liquid_handling/SerialDilution/OrderedPropertyValue4/Parameter1/LiteralInteger2> a ns1:LiteralInteger,
        sbol:Identified ;
    ns1:integerValue 1 ;
    sbol:displayId "LiteralInteger2" .

<https://bioprotocols.org/paml/primitives/liquid_handling/SerialDilution/OrderedPropertyValue5> a ns1:OrderedPropertyValue,
        sbol:Identified ;
    ns1:indexValue 4 ;
    ns1:propertyValue <https://bioprotocols.org/paml/primitives/liquid_handling/SerialDilution/OrderedPropertyValue5/Parameter1> ;
    sbol:displayId "OrderedPropertyValue5" .

<https://bioprotocols.org/paml/primitives/liquid_handling/SerialDilution/OrderedPropertyValue5/Parameter1> a ns1:Parameter,
        sbol:Identified ;
    ns1:direction ns1:in ;
    ns1:isOrdered true ;
    ns1:isUnique true ;
    ns1:lowerValue <https://bioprotocols.org/paml/primitives/liquid_handling/SerialDilution/OrderedPropertyValue5/Parameter1/LiteralInteger2> ;
    ns1:type ns1:ValueSpecification ;
    ns1:upperValue <https://bioprotocols.org/paml/primitives/liquid_handling/SerialDilution/OrderedPropertyValue5/Parameter1/LiteralInteger1> ;
    sbol:displayId "Parameter1" ;
    sbol:name "dilution_factor" .

<https://bioprotocols.org/paml/primitives/liquid_handling/SerialDilution/OrderedPropertyValue5/Parameter1/LiteralInteger1> a ns1:LiteralInteger,
        sbol:Identified ;
    ns1:integerValue 1 ;
    sbol:displayId "LiteralInteger1" .

<https://bioprotocols.org/paml/primitives/liquid_handling/SerialDilution/OrderedPropertyValue5/Parameter1/LiteralInteger2> a ns1:LiteralInteger,
        sbol:Identified ;
    ns1:integerValue 1 ;
    sbol:displayId "LiteralInteger2" .

<https://bioprotocols.org/paml/primitives/liquid_handling/SerialDilution/OrderedPropertyValue6> a ns1:OrderedPropertyValue,
        sbol:Identified ;
    ns1:indexValue 5 ;
    ns1:propertyValue <https://bioprotocols.org/paml/primitives/liquid_handling/SerialDilution/OrderedPropertyValue6/Parameter1> ;
    sbol:displayId "OrderedPropertyValue6" .

<https://bioprotocols.org/paml/primitives/liquid_handling/SerialDilution/OrderedPropertyValue6/Parameter1> a ns1:Parameter,
        sbol:Identified ;
    ns1:direction ns1:in ;
    ns1:isOrdered true ;
    ns1:isUnique true ;
    ns1:lowerValue <https://bioprotocols.org/paml/primitives/liquid_handling/SerialDilution/OrderedPropertyValue6/Parameter1/LiteralInteger2> ;
    ns1:type ns1:ValueSpecification ;
    ns1:upperValue <https://bioprotocols.org/paml/primitives/liquid_handling/SerialDilution/OrderedPropertyValue6/Parameter1/LiteralInteger1> ;
    sbol:displayId "Parameter1" ;
    sbol:name "series" .

<https://bioprotocols.org/paml/primitives/liquid_handling/SerialDilution/OrderedPropertyValue6/Parameter1/LiteralInteger1> a ns1:LiteralInteger,
        sbol:Identified ;
    ns1:integerValue 1 ;
    sbol:displayId "LiteralInteger1" .

<https://bioprotocols.org/paml/primitives/liquid_handling/SerialDilution/OrderedPropertyValue6/Parameter1/LiteralInteger2> a ns1:LiteralInteger,
        sbol:Identified ;
    ns1:integerValue 1 ;
    sbol:displayId "LiteralInteger2" .

<https://bioprotocols.org/paml/primitives/liquid_handling/SerialDilution/OrderedPropertyValue1> a ns1:OrderedPropertyValue,
        sbol:Identified ;
    ns1:indexValue 0 ;
    ns1:propertyValue <https://bioprotocols.org/paml/primitives/liquid_handling/SerialDilution/OrderedPropertyValue1/Parameter1> ;
    sbol:displayId "OrderedPropertyValue1" .

<https://bioprotocols.org/paml/primitives/liquid_handling/SerialDilution/OrderedPropertyValue1/Parameter1> a ns1:Parameter,
        sbol:Identified ;
    ns1:direction ns1:in ;
    ns1:isOrdered true ;
    ns1:isUnique true ;
    ns1:lowerValue <https://bioprotocols.org/paml/primitives/liquid_handling/SerialDilution/OrderedPropertyValue1/Parameter1/LiteralInteger2> ;
    ns1:type <http://bioprotocols.org/paml#SampleCollection> ;
    ns1:upperValue <https://bioprotocols.org/paml/primitives/liquid_handling/SerialDilution/OrderedPropertyValue1/Parameter1/LiteralInteger1> ;
    sbol:displayId "Parameter1" ;
    sbol:name "source" .

<https://bioprotocols.org/paml/primitives/liquid_handling/SerialDilution/OrderedPropertyValue1/Parameter1/LiteralInteger1> a ns1:LiteralInteger,
        sbol:Identified ;
    ns1:integerValue 1 ;
    sbol:displayId "LiteralInteger1" .

<https://bioprotocols.org/paml/primitives/liquid_handling/SerialDilution/OrderedPropertyValue1/Parameter1/LiteralInteger2> a ns1:LiteralInteger,
        sbol:Identified ;
    ns1:integerValue 1 ;
    sbol:displayId "LiteralInteger2" .

<https://bioprotocols.org/paml/primitives/liquid_handling/SerialDilution/OrderedPropertyValue2> a ns1:OrderedPropertyValue,
        sbol:Identified ;
    ns1:indexValue 1 ;
    ns1:propertyValue <https://bioprotocols.org/paml/primitives/liquid_handling/SerialDilution/OrderedPropertyValue2/Parameter1> ;
    sbol:displayId "OrderedPropertyValue2" .

<https://bioprotocols.org/paml/primitives/liquid_handling/SerialDilution/OrderedPropertyValue2/Parameter1> a ns1:Parameter,
        sbol:Identified ;
    ns1:direction ns1:in ;
    ns1:isOrdered true ;
    ns1:isUnique true ;
    ns1:lowerValue <https://bioprotocols.org/paml/primitives/liquid_handling/SerialDilution/OrderedPropertyValue2/Parameter1/LiteralInteger2> ;
    ns1:type <http://bioprotocols.org/paml#SampleCollection> ;
    ns1:upperValue <https://bioprotocols.org/paml/primitives/liquid_handling/SerialDilution/OrderedPropertyValue2/Parameter1/LiteralInteger1> ;
    sbol:displayId "Parameter1" ;
    sbol:name "destination" .

<https://bioprotocols.org/paml/primitives/liquid_handling/SerialDilution/OrderedPropertyValue2/Parameter1/LiteralInteger1> a ns1:LiteralInteger,
        sbol:Identified ;
    ns1:integerValue 1 ;
    sbol:displayId "LiteralInteger1" .

<https://bioprotocols.org/paml/primitives/liquid_handling/SerialDilution/OrderedPropertyValue2/Parameter1/LiteralInteger2> a ns1:LiteralInteger,
        sbol:Identified ;
    ns1:integerValue 1 ;
    sbol:displayId "LiteralInteger2" .

<https://bioprotocols.org/paml/primitives/liquid_handling/SerialDilution/OrderedPropertyValue3> a ns1:OrderedPropertyValue,
        sbol:Identified ;
    ns1:indexValue 2 ;
    ns1:propertyValue <https://bioprotocols.org/paml/primitives/liquid_handling/SerialDilution/OrderedPropertyValue3/Parameter1> ;
    sbol:displayId "OrderedPropertyValue3" .

<https://bioprotocols.org/paml/primitives/liquid_handling/SerialDilution/OrderedPropertyValue3/Parameter1> a ns1:Parameter,
        sbol:Identified ;
    ns1:direction ns1:in ;
    ns1:isOrdered true ;
    ns1:isUnique true ;
    ns1:lowerValue <https://bioprotocols.org/paml/primitives/liquid_handling/SerialDilution/OrderedPropertyValue3/Parameter1/LiteralInteger2> ;
    ns1:type om:Measure ;
    ns1:upperValue <https://bioprotocols.org/paml/primitives/liquid_handling/SerialDilution/OrderedPropertyValue3/Parameter1/LiteralInteger1> ;
    sbol:displayId "Parameter1" ;
    sbol:name "amount" .

<https://bioprotocols.org/paml/primitives/liquid_handling/SerialDilution/OrderedPropertyValue3/Parameter1/LiteralInteger1> a ns1:LiteralInteger,
        sbol:Identified ;
    ns1:integerValue 1 ;
    sbol:displayId "LiteralInteger1" .

<https://bioprotocols.org/paml/primitives/liquid_handling/SerialDilution/OrderedPropertyValue3/Parameter1/LiteralInteger2> a ns1:LiteralInteger,
        sbol:Identified ;
    ns1:integerValue 1 ;
    sbol:displayId "LiteralInteger2" .

<https://bioprotocols.org/paml/primitives/liquid_handling/SerialDilution/OrderedPropertyValue4> a ns1:OrderedPropertyValue,
        sbol:Identified ;
    ns1:indexValue 3 ;
    ns1:propertyValue <https://bioprotocols.org/paml/primitives/liquid_handling/SerialDilution/OrderedPropertyValue4/Parameter1> ;
    sbol:displayId "OrderedPropertyValue4" .

<https://bioprotocols.org/paml/primitives/liquid_handling/SerialDilution/OrderedPropertyValue4/Parameter1> a ns1:Parameter,
        sbol:Identified ;
    ns1:direction ns1:in ;
    ns1:isOrdered true ;
    ns1:isUnique true ;
    ns1:lowerValue <https://bioprotocols.org/paml/primitives/liquid_handling/SerialDilution/OrderedPropertyValue4/Parameter1/LiteralInteger2> ;
    ns1:type sbol:Component ;
    ns1:upperValue <https://bioprotocols.org/paml/primitives/liquid_handling/SerialDilution/OrderedPropertyValue4/Parameter1/LiteralInteger1> ;
    sbol:displayId "Parameter1" ;
    sbol:name "diluent" .

<https://bioprotocols.org/paml/primitives/liquid_handling/SerialDilution/OrderedPropertyValue4/Parameter1/LiteralInteger1> a ns1:LiteralInteger,
        sbol:Identified ;
    ns1:integerValue 1 ;
    sbol:displayId "LiteralInteger1" .

<https://bioprotocols.org/paml/primitives/liquid_handling/SerialDilution/OrderedPropertyValue4/Parameter1/LiteralInteger2> a ns1:LiteralInteger,
        sbol:Identified ;
    ns1:integerValue 1 ;
    sbol:displayId "LiteralInteger2" .

<https://bioprotocols.org/paml/primitives/liquid_handling/SerialDilution/OrderedPropertyValue5> a ns1:OrderedPropertyValue,
        sbol:Identified ;
    ns1:indexValue 4 ;
    ns1:propertyValue <https://bioprotocols.org/paml/primitives/liquid_handling/SerialDilution/OrderedPropertyValue5/Parameter1> ;
    sbol:displayId "OrderedPropertyValue5" .

<https://bioprotocols.org/paml/primitives/liquid_handling/SerialDilution/OrderedPropertyValue5/Parameter1> a ns1:Parameter,
        sbol:Identified ;
    ns1:direction ns1:in ;
    ns1:isOrdered true ;
    ns1:isUnique true ;
    ns1:lowerValue <https://bioprotocols.org/paml/primitives/liquid_handling/SerialDilution/OrderedPropertyValue5/Parameter1/LiteralInteger2> ;
    ns1:type ns1:ValueSpecification ;
    ns1:upperValue <https://bioprotocols.org/paml/primitives/liquid_handling/SerialDilution/OrderedPropertyValue5/Parameter1/LiteralInteger1> ;
    sbol:displayId "Parameter1" ;
    sbol:name "dilution_factor" .

<https://bioprotocols.org/paml/primitives/liquid_handling/SerialDilution/OrderedPropertyValue5/Parameter1/LiteralInteger1> a ns1:LiteralInteger,
        sbol:Identified ;
    ns1:integerValue 1 ;
    sbol:displayId "LiteralInteger1" .

<https://bioprotocols.org/paml/primitives/liquid_handling/SerialDilution/OrderedPropertyValue5/Parameter1/LiteralInteger2> a ns1:LiteralInteger,
        sbol:Identified ;
    ns1:integerValue 1 ;
    sbol:displayId "LiteralInteger2" .

<https://bioprotocols.org/paml/primitives/liquid_handling/SerialDilution/OrderedPropertyValue6> a ns1:OrderedPropertyValue,
        sbol:Identified ;
    ns1:indexValue 5 ;
    ns1:propertyValue <https://bioprotocols.org/paml/primitives/liquid_handling/SerialDilution/OrderedPropertyValue6/Parameter1> ;
    sbol:displayId "OrderedPropertyValue6" .

<https://bioprotocols.org/paml/primitives/liquid_handling/SerialDilution/OrderedPropertyValue6/Parameter1> a ns1:Parameter,
        sbol:Identified ;
    ns1:direction ns1:in ;
    ns1:isOrdered true ;
    ns1:isUnique true ;
    ns1:lowerValue <https://bioprotocols.org/paml/primitives/liquid_handling/SerialDilution/OrderedPropertyValue6/Parameter1/LiteralInteger2> ;
    ns1:type ns1:ValueSpecification ;
    ns1:upperValue <https://bioprotocols.org/paml/primitives/liquid_handling/SerialDilution/OrderedPropertyValue6/Parameter1/LiteralInteger1> ;
    sbol:displayId "Parameter1" ;
    sbol:name "series" .

<https://bioprotocols.org/paml/primitives/liquid_handling/SerialDilution/OrderedPropertyValue6/Parameter1/LiteralInteger1> a ns1:LiteralInteger,
        sbol:Identified ;
    ns1:integerValue 1 ;
    sbol:displayId "LiteralInteger1" .

<https://bioprotocols.org/paml/primitives/liquid_handling/SerialDilution/OrderedPropertyValue6/Parameter1/LiteralInteger2> a ns1:LiteralInteger,
        sbol:Identified ;
    ns1:integerValue 1 ;
    sbol:displayId "LiteralInteger2" .

<https://bioprotocols.org/paml/primitives/liquid_handling/Transfer/OrderedPropertyValue1> a ns1:OrderedPropertyValue,
        sbol:Identified ;
    ns1:indexValue 0 ;
    ns1:propertyValue <https://bioprotocols.org/paml/primitives/liquid_handling/Transfer/OrderedPropertyValue1/Parameter1> ;
    sbol:displayId "OrderedPropertyValue1" .

<https://bioprotocols.org/paml/primitives/liquid_handling/Transfer/OrderedPropertyValue1/Parameter1> a ns1:Parameter,
        sbol:Identified ;
    ns1:direction ns1:in ;
    ns1:isOrdered true ;
    ns1:isUnique true ;
    ns1:lowerValue <https://bioprotocols.org/paml/primitives/liquid_handling/Transfer/OrderedPropertyValue1/Parameter1/LiteralInteger2> ;
    ns1:type <http://bioprotocols.org/paml#SampleCollection> ;
    ns1:upperValue <https://bioprotocols.org/paml/primitives/liquid_handling/Transfer/OrderedPropertyValue1/Parameter1/LiteralInteger1> ;
    sbol:displayId "Parameter1" ;
    sbol:name "source" .

<https://bioprotocols.org/paml/primitives/liquid_handling/Transfer/OrderedPropertyValue1/Parameter1/LiteralInteger1> a ns1:LiteralInteger,
        sbol:Identified ;
    ns1:integerValue 1 ;
    sbol:displayId "LiteralInteger1" .

<https://bioprotocols.org/paml/primitives/liquid_handling/Transfer/OrderedPropertyValue1/Parameter1/LiteralInteger2> a ns1:LiteralInteger,
        sbol:Identified ;
    ns1:integerValue 1 ;
    sbol:displayId "LiteralInteger2" .

<https://bioprotocols.org/paml/primitives/liquid_handling/Transfer/OrderedPropertyValue2> a ns1:OrderedPropertyValue,
        sbol:Identified ;
    ns1:indexValue 1 ;
    ns1:propertyValue <https://bioprotocols.org/paml/primitives/liquid_handling/Transfer/OrderedPropertyValue2/Parameter1> ;
    sbol:displayId "OrderedPropertyValue2" .

<https://bioprotocols.org/paml/primitives/liquid_handling/Transfer/OrderedPropertyValue2/Parameter1> a ns1:Parameter,
        sbol:Identified ;
    ns1:direction ns1:in ;
    ns1:isOrdered true ;
    ns1:isUnique true ;
    ns1:lowerValue <https://bioprotocols.org/paml/primitives/liquid_handling/Transfer/OrderedPropertyValue2/Parameter1/LiteralInteger2> ;
    ns1:type <http://bioprotocols.org/paml#SampleCollection> ;
    ns1:upperValue <https://bioprotocols.org/paml/primitives/liquid_handling/Transfer/OrderedPropertyValue2/Parameter1/LiteralInteger1> ;
    sbol:displayId "Parameter1" ;
    sbol:name "destination" .

<https://bioprotocols.org/paml/primitives/liquid_handling/Transfer/OrderedPropertyValue2/Parameter1/LiteralInteger1> a ns1:LiteralInteger,
        sbol:Identified ;
    ns1:integerValue 1 ;
    sbol:displayId "LiteralInteger1" .

<https://bioprotocols.org/paml/primitives/liquid_handling/Transfer/OrderedPropertyValue2/Parameter1/LiteralInteger2> a ns1:LiteralInteger,
        sbol:Identified ;
    ns1:integerValue 1 ;
    sbol:displayId "LiteralInteger2" .

<https://bioprotocols.org/paml/primitives/liquid_handling/Transfer/OrderedPropertyValue3> a ns1:OrderedPropertyValue,
        sbol:Identified ;
    ns1:indexValue 2 ;
    ns1:propertyValue <https://bioprotocols.org/paml/primitives/liquid_handling/Transfer/OrderedPropertyValue3/Parameter1> ;
    sbol:displayId "OrderedPropertyValue3" .

<https://bioprotocols.org/paml/primitives/liquid_handling/Transfer/OrderedPropertyValue3/Parameter1> a ns1:Parameter,
        sbol:Identified ;
    ns1:direction ns1:in ;
    ns1:isOrdered true ;
    ns1:isUnique true ;
    ns1:lowerValue <https://bioprotocols.org/paml/primitives/liquid_handling/Transfer/OrderedPropertyValue3/Parameter1/LiteralInteger2> ;
    ns1:type ns1:ValueSpecification ;
    ns1:upperValue <https://bioprotocols.org/paml/primitives/liquid_handling/Transfer/OrderedPropertyValue3/Parameter1/LiteralInteger1> ;
    sbol:displayId "Parameter1" ;
    sbol:name "coordinates" .

<https://bioprotocols.org/paml/primitives/liquid_handling/Transfer/OrderedPropertyValue3/Parameter1/LiteralInteger1> a ns1:LiteralInteger,
        sbol:Identified ;
    ns1:integerValue 1 ;
    sbol:displayId "LiteralInteger1" .

<https://bioprotocols.org/paml/primitives/liquid_handling/Transfer/OrderedPropertyValue3/Parameter1/LiteralInteger2> a ns1:LiteralInteger,
        sbol:Identified ;
    ns1:integerValue 0 ;
    sbol:displayId "LiteralInteger2" .

<https://bioprotocols.org/paml/primitives/liquid_handling/Transfer/OrderedPropertyValue4> a ns1:OrderedPropertyValue,
        sbol:Identified ;
    ns1:indexValue 3 ;
    ns1:propertyValue <https://bioprotocols.org/paml/primitives/liquid_handling/Transfer/OrderedPropertyValue4/Parameter1> ;
    sbol:displayId "OrderedPropertyValue4" .

<https://bioprotocols.org/paml/primitives/liquid_handling/Transfer/OrderedPropertyValue4/Parameter1> a ns1:Parameter,
        sbol:Identified ;
    ns1:direction ns1:in ;
    ns1:isOrdered true ;
    ns1:isUnique true ;
    ns1:lowerValue <https://bioprotocols.org/paml/primitives/liquid_handling/Transfer/OrderedPropertyValue4/Parameter1/LiteralInteger2> ;
    ns1:type ns1:ValueSpecification ;
    ns1:upperValue <https://bioprotocols.org/paml/primitives/liquid_handling/Transfer/OrderedPropertyValue4/Parameter1/LiteralInteger1> ;
    sbol:displayId "Parameter1" ;
    sbol:name "replicates" .

<https://bioprotocols.org/paml/primitives/liquid_handling/Transfer/OrderedPropertyValue4/Parameter1/LiteralInteger1> a ns1:LiteralInteger,
        sbol:Identified ;
    ns1:integerValue 1 ;
    sbol:displayId "LiteralInteger1" .

<https://bioprotocols.org/paml/primitives/liquid_handling/Transfer/OrderedPropertyValue4/Parameter1/LiteralInteger2> a ns1:LiteralInteger,
        sbol:Identified ;
    ns1:integerValue 0 ;
    sbol:displayId "LiteralInteger2" .

<https://bioprotocols.org/paml/primitives/liquid_handling/Transfer/OrderedPropertyValue5> a ns1:OrderedPropertyValue,
        sbol:Identified ;
    ns1:indexValue 4 ;
    ns1:propertyValue <https://bioprotocols.org/paml/primitives/liquid_handling/Transfer/OrderedPropertyValue5/Parameter1> ;
    sbol:displayId "OrderedPropertyValue5" .

<https://bioprotocols.org/paml/primitives/liquid_handling/Transfer/OrderedPropertyValue5/Parameter1> a ns1:Parameter,
        sbol:Identified ;
    ns1:direction ns1:in ;
    ns1:isOrdered true ;
    ns1:isUnique true ;
    ns1:lowerValue <https://bioprotocols.org/paml/primitives/liquid_handling/Transfer/OrderedPropertyValue5/Parameter1/LiteralInteger2> ;
    ns1:type om:Measure ;
    ns1:upperValue <https://bioprotocols.org/paml/primitives/liquid_handling/Transfer/OrderedPropertyValue5/Parameter1/LiteralInteger1> ;
    sbol:displayId "Parameter1" ;
    sbol:name "temperature" .

<https://bioprotocols.org/paml/primitives/liquid_handling/Transfer/OrderedPropertyValue5/Parameter1/LiteralInteger1> a ns1:LiteralInteger,
        sbol:Identified ;
    ns1:integerValue 1 ;
    sbol:displayId "LiteralInteger1" .

<https://bioprotocols.org/paml/primitives/liquid_handling/Transfer/OrderedPropertyValue5/Parameter1/LiteralInteger2> a ns1:LiteralInteger,
        sbol:Identified ;
    ns1:integerValue 0 ;
    sbol:displayId "LiteralInteger2" .

<https://bioprotocols.org/paml/primitives/liquid_handling/Transfer/OrderedPropertyValue6> a ns1:OrderedPropertyValue,
        sbol:Identified ;
    ns1:indexValue 5 ;
    ns1:propertyValue <https://bioprotocols.org/paml/primitives/liquid_handling/Transfer/OrderedPropertyValue6/Parameter1> ;
    sbol:displayId "OrderedPropertyValue6" .

<https://bioprotocols.org/paml/primitives/liquid_handling/Transfer/OrderedPropertyValue6/Parameter1> a ns1:Parameter,
        sbol:Identified ;
    ns1:direction ns1:in ;
    ns1:isOrdered true ;
    ns1:isUnique true ;
    ns1:lowerValue <https://bioprotocols.org/paml/primitives/liquid_handling/Transfer/OrderedPropertyValue6/Parameter1/LiteralInteger2> ;
    ns1:type om:Measure ;
    ns1:upperValue <https://bioprotocols.org/paml/primitives/liquid_handling/Transfer/OrderedPropertyValue6/Parameter1/LiteralInteger1> ;
    sbol:displayId "Parameter1" ;
    sbol:name "amount" .

<https://bioprotocols.org/paml/primitives/liquid_handling/Transfer/OrderedPropertyValue6/Parameter1/LiteralInteger1> a ns1:LiteralInteger,
        sbol:Identified ;
    ns1:integerValue 1 ;
    sbol:displayId "LiteralInteger1" .

<https://bioprotocols.org/paml/primitives/liquid_handling/Transfer/OrderedPropertyValue6/Parameter1/LiteralInteger2> a ns1:LiteralInteger,
        sbol:Identified ;
    ns1:integerValue 1 ;
    sbol:displayId "LiteralInteger2" .

<https://bioprotocols.org/paml/primitives/liquid_handling/Transfer/OrderedPropertyValue7> a ns1:OrderedPropertyValue,
        sbol:Identified ;
    ns1:indexValue 6 ;
    ns1:propertyValue <https://bioprotocols.org/paml/primitives/liquid_handling/Transfer/OrderedPropertyValue7/Parameter1> ;
    sbol:displayId "OrderedPropertyValue7" .

<https://bioprotocols.org/paml/primitives/liquid_handling/Transfer/OrderedPropertyValue7/Parameter1> a ns1:Parameter,
        sbol:Identified ;
    ns1:direction ns1:in ;
    ns1:isOrdered true ;
    ns1:isUnique true ;
    ns1:lowerValue <https://bioprotocols.org/paml/primitives/liquid_handling/Transfer/OrderedPropertyValue7/Parameter1/LiteralInteger2> ;
    ns1:type om:Measure ;
    ns1:upperValue <https://bioprotocols.org/paml/primitives/liquid_handling/Transfer/OrderedPropertyValue7/Parameter1/LiteralInteger1> ;
    sbol:displayId "Parameter1" ;
    sbol:name "dispenseVelocity" .

<https://bioprotocols.org/paml/primitives/liquid_handling/Transfer/OrderedPropertyValue7/Parameter1/LiteralInteger1> a ns1:LiteralInteger,
        sbol:Identified ;
    ns1:integerValue 1 ;
    sbol:displayId "LiteralInteger1" .

<https://bioprotocols.org/paml/primitives/liquid_handling/Transfer/OrderedPropertyValue7/Parameter1/LiteralInteger2> a ns1:LiteralInteger,
        sbol:Identified ;
    ns1:integerValue 0 ;
    sbol:displayId "LiteralInteger2" .

<https://bioprotocols.org/paml/primitives/liquid_handling/TransferByMap/OrderedPropertyValue1> a ns1:OrderedPropertyValue,
        sbol:Identified ;
    ns1:indexValue 0 ;
    ns1:propertyValue <https://bioprotocols.org/paml/primitives/liquid_handling/TransferByMap/OrderedPropertyValue1/Parameter1> ;
    sbol:displayId "OrderedPropertyValue1" .

<https://bioprotocols.org/paml/primitives/liquid_handling/TransferByMap/OrderedPropertyValue1/Parameter1> a ns1:Parameter,
        sbol:Identified ;
    ns1:direction ns1:in ;
    ns1:isOrdered true ;
    ns1:isUnique true ;
    ns1:lowerValue <https://bioprotocols.org/paml/primitives/liquid_handling/TransferByMap/OrderedPropertyValue1/Parameter1/LiteralInteger2> ;
    ns1:type <http://bioprotocols.org/paml#SampleCollection> ;
    ns1:upperValue <https://bioprotocols.org/paml/primitives/liquid_handling/TransferByMap/OrderedPropertyValue1/Parameter1/LiteralInteger1> ;
    sbol:displayId "Parameter1" ;
    sbol:name "source" .

<https://bioprotocols.org/paml/primitives/liquid_handling/TransferByMap/OrderedPropertyValue1/Parameter1/LiteralInteger1> a ns1:LiteralInteger,
        sbol:Identified ;
    ns1:integerValue 1 ;
    sbol:displayId "LiteralInteger1" .

<https://bioprotocols.org/paml/primitives/liquid_handling/TransferByMap/OrderedPropertyValue1/Parameter1/LiteralInteger2> a ns1:LiteralInteger,
        sbol:Identified ;
    ns1:integerValue 1 ;
    sbol:displayId "LiteralInteger2" .

<https://bioprotocols.org/paml/primitives/liquid_handling/TransferByMap/OrderedPropertyValue2> a ns1:OrderedPropertyValue,
        sbol:Identified ;
    ns1:indexValue 1 ;
    ns1:propertyValue <https://bioprotocols.org/paml/primitives/liquid_handling/TransferByMap/OrderedPropertyValue2/Parameter1> ;
    sbol:displayId "OrderedPropertyValue2" .

<https://bioprotocols.org/paml/primitives/liquid_handling/TransferByMap/OrderedPropertyValue2/Parameter1> a ns1:Parameter,
        sbol:Identified ;
    ns1:direction ns1:in ;
    ns1:isOrdered true ;
    ns1:isUnique true ;
    ns1:lowerValue <https://bioprotocols.org/paml/primitives/liquid_handling/TransferByMap/OrderedPropertyValue2/Parameter1/LiteralInteger2> ;
    ns1:type <http://bioprotocols.org/paml#SampleCollection> ;
    ns1:upperValue <https://bioprotocols.org/paml/primitives/liquid_handling/TransferByMap/OrderedPropertyValue2/Parameter1/LiteralInteger1> ;
    sbol:displayId "Parameter1" ;
    sbol:name "destination" .

<https://bioprotocols.org/paml/primitives/liquid_handling/TransferByMap/OrderedPropertyValue2/Parameter1/LiteralInteger1> a ns1:LiteralInteger,
        sbol:Identified ;
    ns1:integerValue 1 ;
    sbol:displayId "LiteralInteger1" .

<https://bioprotocols.org/paml/primitives/liquid_handling/TransferByMap/OrderedPropertyValue2/Parameter1/LiteralInteger2> a ns1:LiteralInteger,
        sbol:Identified ;
    ns1:integerValue 1 ;
    sbol:displayId "LiteralInteger2" .

<https://bioprotocols.org/paml/primitives/liquid_handling/TransferByMap/OrderedPropertyValue3> a ns1:OrderedPropertyValue,
        sbol:Identified ;
    ns1:indexValue 2 ;
    ns1:propertyValue <https://bioprotocols.org/paml/primitives/liquid_handling/TransferByMap/OrderedPropertyValue3/Parameter1> ;
    sbol:displayId "OrderedPropertyValue3" .

<https://bioprotocols.org/paml/primitives/liquid_handling/TransferByMap/OrderedPropertyValue3/Parameter1> a ns1:Parameter,
        sbol:Identified ;
    ns1:direction ns1:in ;
    ns1:isOrdered true ;
    ns1:isUnique true ;
    ns1:lowerValue <https://bioprotocols.org/paml/primitives/liquid_handling/TransferByMap/OrderedPropertyValue3/Parameter1/LiteralInteger2> ;
    ns1:type <http://bioprotocols.org/paml#SampleData> ;
    ns1:upperValue <https://bioprotocols.org/paml/primitives/liquid_handling/TransferByMap/OrderedPropertyValue3/Parameter1/LiteralInteger1> ;
    sbol:displayId "Parameter1" ;
    sbol:name "plan" .

<https://bioprotocols.org/paml/primitives/liquid_handling/TransferByMap/OrderedPropertyValue3/Parameter1/LiteralInteger1> a ns1:LiteralInteger,
        sbol:Identified ;
    ns1:integerValue 1 ;
    sbol:displayId "LiteralInteger1" .

<https://bioprotocols.org/paml/primitives/liquid_handling/TransferByMap/OrderedPropertyValue3/Parameter1/LiteralInteger2> a ns1:LiteralInteger,
        sbol:Identified ;
    ns1:integerValue 1 ;
    sbol:displayId "LiteralInteger2" .

<https://bioprotocols.org/paml/primitives/liquid_handling/TransferByMap/OrderedPropertyValue4> a ns1:OrderedPropertyValue,
        sbol:Identified ;
    ns1:indexValue 3 ;
    ns1:propertyValue <https://bioprotocols.org/paml/primitives/liquid_handling/TransferByMap/OrderedPropertyValue4/Parameter1> ;
    sbol:displayId "OrderedPropertyValue4" .

<https://bioprotocols.org/paml/primitives/liquid_handling/TransferByMap/OrderedPropertyValue4/Parameter1> a ns1:Parameter,
        sbol:Identified ;
    ns1:direction ns1:in ;
    ns1:isOrdered true ;
    ns1:isUnique true ;
    ns1:lowerValue <https://bioprotocols.org/paml/primitives/liquid_handling/TransferByMap/OrderedPropertyValue4/Parameter1/LiteralInteger2> ;
    ns1:type om:Measure ;
    ns1:upperValue <https://bioprotocols.org/paml/primitives/liquid_handling/TransferByMap/OrderedPropertyValue4/Parameter1/LiteralInteger1> ;
    sbol:displayId "Parameter1" ;
    sbol:name "amount" .

<https://bioprotocols.org/paml/primitives/liquid_handling/TransferByMap/OrderedPropertyValue4/Parameter1/LiteralInteger1> a ns1:LiteralInteger,
        sbol:Identified ;
    ns1:integerValue 1 ;
    sbol:displayId "LiteralInteger1" .

<https://bioprotocols.org/paml/primitives/liquid_handling/TransferByMap/OrderedPropertyValue4/Parameter1/LiteralInteger2> a ns1:LiteralInteger,
        sbol:Identified ;
    ns1:integerValue 1 ;
    sbol:displayId "LiteralInteger2" .

<https://bioprotocols.org/paml/primitives/liquid_handling/TransferByMap/OrderedPropertyValue5> a ns1:OrderedPropertyValue,
        sbol:Identified ;
    ns1:indexValue 4 ;
    ns1:propertyValue <https://bioprotocols.org/paml/primitives/liquid_handling/TransferByMap/OrderedPropertyValue5/Parameter1> ;
    sbol:displayId "OrderedPropertyValue5" .

<https://bioprotocols.org/paml/primitives/liquid_handling/TransferByMap/OrderedPropertyValue5/Parameter1> a ns1:Parameter,
        sbol:Identified ;
    ns1:direction ns1:in ;
    ns1:isOrdered true ;
    ns1:isUnique true ;
    ns1:lowerValue <https://bioprotocols.org/paml/primitives/liquid_handling/TransferByMap/OrderedPropertyValue5/Parameter1/LiteralInteger2> ;
    ns1:type om:Measure ;
    ns1:upperValue <https://bioprotocols.org/paml/primitives/liquid_handling/TransferByMap/OrderedPropertyValue5/Parameter1/LiteralInteger1> ;
    sbol:displayId "Parameter1" ;
<<<<<<< HEAD
    sbol:name "temperature" .
=======
    sbol:name "dispenseVelocity" .
>>>>>>> a1597f9e

<https://bioprotocols.org/paml/primitives/liquid_handling/TransferByMap/OrderedPropertyValue5/Parameter1/LiteralInteger1> a ns1:LiteralInteger,
        sbol:Identified ;
    ns1:integerValue 1 ;
    sbol:displayId "LiteralInteger1" .

<https://bioprotocols.org/paml/primitives/liquid_handling/TransferByMap/OrderedPropertyValue5/Parameter1/LiteralInteger2> a ns1:LiteralInteger,
        sbol:Identified ;
<<<<<<< HEAD
    ns1:integerValue 1 ;
    sbol:displayId "LiteralInteger2" .

<https://bioprotocols.org/paml/primitives/liquid_handling/TransferByMap/OrderedPropertyValue6> a ns1:OrderedPropertyValue,
        sbol:Identified ;
    ns1:indexValue 5 ;
    ns1:propertyValue <https://bioprotocols.org/paml/primitives/liquid_handling/TransferByMap/OrderedPropertyValue6/Parameter1> ;
    sbol:displayId "OrderedPropertyValue6" .

<https://bioprotocols.org/paml/primitives/liquid_handling/TransferByMap/OrderedPropertyValue6/Parameter1> a ns1:Parameter,
        sbol:Identified ;
    ns1:direction ns1:in ;
    ns1:isOrdered true ;
    ns1:isUnique true ;
    ns1:lowerValue <https://bioprotocols.org/paml/primitives/liquid_handling/TransferByMap/OrderedPropertyValue6/Parameter1/LiteralInteger2> ;
    ns1:type om:Measure ;
    ns1:upperValue <https://bioprotocols.org/paml/primitives/liquid_handling/TransferByMap/OrderedPropertyValue6/Parameter1/LiteralInteger1> ;
    sbol:displayId "Parameter1" ;
    sbol:name "dispenseVelocity" .

<https://bioprotocols.org/paml/primitives/liquid_handling/TransferByMap/OrderedPropertyValue6/Parameter1/LiteralInteger1> a ns1:LiteralInteger,
        sbol:Identified ;
    ns1:integerValue 1 ;
    sbol:displayId "LiteralInteger1" .

<https://bioprotocols.org/paml/primitives/liquid_handling/TransferByMap/OrderedPropertyValue6/Parameter1/LiteralInteger2> a ns1:LiteralInteger,
        sbol:Identified ;
=======
>>>>>>> a1597f9e
    ns1:integerValue 0 ;
    sbol:displayId "LiteralInteger2" .

<https://bioprotocols.org/paml/primitives/liquid_handling/TransferInto/OrderedPropertyValue1> a ns1:OrderedPropertyValue,
        sbol:Identified ;
    ns1:indexValue 0 ;
    ns1:propertyValue <https://bioprotocols.org/paml/primitives/liquid_handling/TransferInto/OrderedPropertyValue1/Parameter1> ;
    sbol:displayId "OrderedPropertyValue1" .

<https://bioprotocols.org/paml/primitives/liquid_handling/TransferInto/OrderedPropertyValue1/Parameter1> a ns1:Parameter,
        sbol:Identified ;
    ns1:direction ns1:in ;
    ns1:isOrdered true ;
    ns1:isUnique true ;
    ns1:lowerValue <https://bioprotocols.org/paml/primitives/liquid_handling/TransferInto/OrderedPropertyValue1/Parameter1/LiteralInteger2> ;
    ns1:type <http://bioprotocols.org/paml#SampleCollection> ;
    ns1:upperValue <https://bioprotocols.org/paml/primitives/liquid_handling/TransferInto/OrderedPropertyValue1/Parameter1/LiteralInteger1> ;
    sbol:displayId "Parameter1" ;
    sbol:name "source" .

<https://bioprotocols.org/paml/primitives/liquid_handling/TransferInto/OrderedPropertyValue1/Parameter1/LiteralInteger1> a ns1:LiteralInteger,
        sbol:Identified ;
    ns1:integerValue 1 ;
    sbol:displayId "LiteralInteger1" .

<https://bioprotocols.org/paml/primitives/liquid_handling/TransferInto/OrderedPropertyValue1/Parameter1/LiteralInteger2> a ns1:LiteralInteger,
        sbol:Identified ;
    ns1:integerValue 1 ;
    sbol:displayId "LiteralInteger2" .

<https://bioprotocols.org/paml/primitives/liquid_handling/TransferInto/OrderedPropertyValue2> a ns1:OrderedPropertyValue,
        sbol:Identified ;
    ns1:indexValue 1 ;
    ns1:propertyValue <https://bioprotocols.org/paml/primitives/liquid_handling/TransferInto/OrderedPropertyValue2/Parameter1> ;
    sbol:displayId "OrderedPropertyValue2" .

<https://bioprotocols.org/paml/primitives/liquid_handling/TransferInto/OrderedPropertyValue2/Parameter1> a ns1:Parameter,
        sbol:Identified ;
    ns1:direction ns1:in ;
    ns1:isOrdered true ;
    ns1:isUnique true ;
    ns1:lowerValue <https://bioprotocols.org/paml/primitives/liquid_handling/TransferInto/OrderedPropertyValue2/Parameter1/LiteralInteger2> ;
    ns1:type <http://bioprotocols.org/paml#SampleCollection> ;
    ns1:upperValue <https://bioprotocols.org/paml/primitives/liquid_handling/TransferInto/OrderedPropertyValue2/Parameter1/LiteralInteger1> ;
    sbol:displayId "Parameter1" ;
    sbol:name "destination" .

<https://bioprotocols.org/paml/primitives/liquid_handling/TransferInto/OrderedPropertyValue2/Parameter1/LiteralInteger1> a ns1:LiteralInteger,
        sbol:Identified ;
    ns1:integerValue 1 ;
    sbol:displayId "LiteralInteger1" .

<https://bioprotocols.org/paml/primitives/liquid_handling/TransferInto/OrderedPropertyValue2/Parameter1/LiteralInteger2> a ns1:LiteralInteger,
        sbol:Identified ;
    ns1:integerValue 1 ;
    sbol:displayId "LiteralInteger2" .

<https://bioprotocols.org/paml/primitives/liquid_handling/TransferInto/OrderedPropertyValue3> a ns1:OrderedPropertyValue,
        sbol:Identified ;
    ns1:indexValue 2 ;
    ns1:propertyValue <https://bioprotocols.org/paml/primitives/liquid_handling/TransferInto/OrderedPropertyValue3/Parameter1> ;
    sbol:displayId "OrderedPropertyValue3" .

<https://bioprotocols.org/paml/primitives/liquid_handling/TransferInto/OrderedPropertyValue3/Parameter1> a ns1:Parameter,
        sbol:Identified ;
    ns1:direction ns1:in ;
    ns1:isOrdered true ;
    ns1:isUnique true ;
    ns1:lowerValue <https://bioprotocols.org/paml/primitives/liquid_handling/TransferInto/OrderedPropertyValue3/Parameter1/LiteralInteger2> ;
    ns1:type om:Measure ;
    ns1:upperValue <https://bioprotocols.org/paml/primitives/liquid_handling/TransferInto/OrderedPropertyValue3/Parameter1/LiteralInteger1> ;
    sbol:displayId "Parameter1" ;
    sbol:name "amount" .

<https://bioprotocols.org/paml/primitives/liquid_handling/TransferInto/OrderedPropertyValue3/Parameter1/LiteralInteger1> a ns1:LiteralInteger,
        sbol:Identified ;
    ns1:integerValue 1 ;
    sbol:displayId "LiteralInteger1" .

<https://bioprotocols.org/paml/primitives/liquid_handling/TransferInto/OrderedPropertyValue3/Parameter1/LiteralInteger2> a ns1:LiteralInteger,
        sbol:Identified ;
    ns1:integerValue 1 ;
    sbol:displayId "LiteralInteger2" .

<https://bioprotocols.org/paml/primitives/liquid_handling/TransferInto/OrderedPropertyValue4> a ns1:OrderedPropertyValue,
        sbol:Identified ;
    ns1:indexValue 3 ;
    ns1:propertyValue <https://bioprotocols.org/paml/primitives/liquid_handling/TransferInto/OrderedPropertyValue4/Parameter1> ;
    sbol:displayId "OrderedPropertyValue4" .

<https://bioprotocols.org/paml/primitives/liquid_handling/TransferInto/OrderedPropertyValue4/Parameter1> a ns1:Parameter,
        sbol:Identified ;
    ns1:direction ns1:in ;
    ns1:isOrdered true ;
    ns1:isUnique true ;
    ns1:lowerValue <https://bioprotocols.org/paml/primitives/liquid_handling/TransferInto/OrderedPropertyValue4/Parameter1/LiteralInteger2> ;
    ns1:type om:Measure ;
    ns1:upperValue <https://bioprotocols.org/paml/primitives/liquid_handling/TransferInto/OrderedPropertyValue4/Parameter1/LiteralInteger1> ;
    sbol:displayId "Parameter1" ;
    sbol:name "mixCycles" .

<https://bioprotocols.org/paml/primitives/liquid_handling/TransferInto/OrderedPropertyValue4/Parameter1/LiteralInteger1> a ns1:LiteralInteger,
        sbol:Identified ;
    ns1:integerValue 1 ;
    sbol:displayId "LiteralInteger1" .

<https://bioprotocols.org/paml/primitives/liquid_handling/TransferInto/OrderedPropertyValue4/Parameter1/LiteralInteger2> a ns1:LiteralInteger,
        sbol:Identified ;
    ns1:integerValue 0 ;
    sbol:displayId "LiteralInteger2" .

<https://bioprotocols.org/paml/primitives/liquid_handling/TransferInto/OrderedPropertyValue5> a ns1:OrderedPropertyValue,
        sbol:Identified ;
    ns1:indexValue 4 ;
    ns1:propertyValue <https://bioprotocols.org/paml/primitives/liquid_handling/TransferInto/OrderedPropertyValue5/Parameter1> ;
    sbol:displayId "OrderedPropertyValue5" .

<https://bioprotocols.org/paml/primitives/liquid_handling/TransferInto/OrderedPropertyValue5/Parameter1> a ns1:Parameter,
        sbol:Identified ;
    ns1:direction ns1:in ;
    ns1:isOrdered true ;
    ns1:isUnique true ;
    ns1:lowerValue <https://bioprotocols.org/paml/primitives/liquid_handling/TransferInto/OrderedPropertyValue5/Parameter1/LiteralInteger2> ;
    ns1:type om:Measure ;
    ns1:upperValue <https://bioprotocols.org/paml/primitives/liquid_handling/TransferInto/OrderedPropertyValue5/Parameter1/LiteralInteger1> ;
    sbol:displayId "Parameter1" ;
    sbol:name "dispenseVelocity" .

<https://bioprotocols.org/paml/primitives/liquid_handling/TransferInto/OrderedPropertyValue5/Parameter1/LiteralInteger1> a ns1:LiteralInteger,
        sbol:Identified ;
    ns1:integerValue 1 ;
    sbol:displayId "LiteralInteger1" .

<https://bioprotocols.org/paml/primitives/liquid_handling/TransferInto/OrderedPropertyValue5/Parameter1/LiteralInteger2> a ns1:LiteralInteger,
        sbol:Identified ;
    ns1:integerValue 0 ;
    sbol:displayId "LiteralInteger2" .

<https://bioprotocols.org/paml/primitives/liquid_handling/Vortex/OrderedPropertyValue1> a ns1:OrderedPropertyValue,
        sbol:Identified ;
    ns1:indexValue 0 ;
    ns1:propertyValue <https://bioprotocols.org/paml/primitives/liquid_handling/Vortex/OrderedPropertyValue1/Parameter1> ;
    sbol:displayId "OrderedPropertyValue1" .

<https://bioprotocols.org/paml/primitives/liquid_handling/Vortex/OrderedPropertyValue1/Parameter1> a ns1:Parameter,
        sbol:Identified ;
    ns1:direction ns1:in ;
    ns1:isOrdered true ;
    ns1:isUnique true ;
    ns1:lowerValue <https://bioprotocols.org/paml/primitives/liquid_handling/Vortex/OrderedPropertyValue1/Parameter1/LiteralInteger2> ;
    ns1:type <http://bioprotocols.org/paml#SampleCollection> ;
    ns1:upperValue <https://bioprotocols.org/paml/primitives/liquid_handling/Vortex/OrderedPropertyValue1/Parameter1/LiteralInteger1> ;
    sbol:displayId "Parameter1" ;
    sbol:name "samples" .

<https://bioprotocols.org/paml/primitives/liquid_handling/Vortex/OrderedPropertyValue1/Parameter1/LiteralInteger1> a ns1:LiteralInteger,
        sbol:Identified ;
    ns1:integerValue 1 ;
    sbol:displayId "LiteralInteger1" .

<https://bioprotocols.org/paml/primitives/liquid_handling/Vortex/OrderedPropertyValue1/Parameter1/LiteralInteger2> a ns1:LiteralInteger,
        sbol:Identified ;
    ns1:integerValue 1 ;
    sbol:displayId "LiteralInteger2" .

<https://bioprotocols.org/paml/primitives/liquid_handling/Vortex/OrderedPropertyValue2> a ns1:OrderedPropertyValue,
        sbol:Identified ;
    ns1:indexValue 1 ;
    ns1:propertyValue <https://bioprotocols.org/paml/primitives/liquid_handling/Vortex/OrderedPropertyValue2/Parameter1> ;
    sbol:displayId "OrderedPropertyValue2" .

<https://bioprotocols.org/paml/primitives/liquid_handling/Vortex/OrderedPropertyValue2/Parameter1> a ns1:Parameter,
        sbol:Identified ;
    ns1:direction ns1:in ;
    ns1:isOrdered true ;
    ns1:isUnique true ;
    ns1:lowerValue <https://bioprotocols.org/paml/primitives/liquid_handling/Vortex/OrderedPropertyValue2/Parameter1/LiteralInteger2> ;
    ns1:type om:Measure ;
    ns1:upperValue <https://bioprotocols.org/paml/primitives/liquid_handling/Vortex/OrderedPropertyValue2/Parameter1/LiteralInteger1> ;
    sbol:displayId "Parameter1" ;
    sbol:name "duration" .

<https://bioprotocols.org/paml/primitives/liquid_handling/Vortex/OrderedPropertyValue2/Parameter1/LiteralInteger1> a ns1:LiteralInteger,
        sbol:Identified ;
    ns1:integerValue 1 ;
    sbol:displayId "LiteralInteger1" .

<https://bioprotocols.org/paml/primitives/liquid_handling/Vortex/OrderedPropertyValue2/Parameter1/LiteralInteger2> a ns1:LiteralInteger,
        sbol:Identified ;
    ns1:integerValue 1 ;
    sbol:displayId "LiteralInteger2" .

<https://bioprotocols.org/paml/primitives/liquid_handling/Vortex/OrderedPropertyValue3> a ns1:OrderedPropertyValue,
        sbol:Identified ;
    ns1:indexValue 2 ;
    ns1:propertyValue <https://bioprotocols.org/paml/primitives/liquid_handling/Vortex/OrderedPropertyValue3/Parameter1> ;
    sbol:displayId "OrderedPropertyValue3" .

<https://bioprotocols.org/paml/primitives/liquid_handling/Vortex/OrderedPropertyValue3/Parameter1> a ns1:Parameter,
        sbol:Identified ;
    ns1:direction ns1:out ;
    ns1:isOrdered true ;
    ns1:isUnique true ;
    ns1:lowerValue <https://bioprotocols.org/paml/primitives/liquid_handling/Vortex/OrderedPropertyValue3/Parameter1/LiteralInteger2> ;
    ns1:type <http://bioprotocols.org/paml#SampleCollection> ;
    ns1:upperValue <https://bioprotocols.org/paml/primitives/liquid_handling/Vortex/OrderedPropertyValue3/Parameter1/LiteralInteger1> ;
    sbol:displayId "Parameter1" ;
    sbol:name "mixed_samples" .

<https://bioprotocols.org/paml/primitives/liquid_handling/Vortex/OrderedPropertyValue3/Parameter1/LiteralInteger1> a ns1:LiteralInteger,
        sbol:Identified ;
    ns1:integerValue 1 ;
    sbol:displayId "LiteralInteger1" .

<https://bioprotocols.org/paml/primitives/liquid_handling/Vortex/OrderedPropertyValue3/Parameter1/LiteralInteger2> a ns1:LiteralInteger,
        sbol:Identified ;
    ns1:integerValue 1 ;
    sbol:displayId "LiteralInteger2" .
<|MERGE_RESOLUTION|>--- conflicted
+++ resolved
@@ -1,6 +1,10 @@
 @prefix ns1: <http://bioprotocols.org/uml#> .
 @prefix om: <http://www.ontology-of-units-of-measure.org/resource/om-2/> .
+@prefix prov: <http://www.w3.org/ns/prov#> .
+@prefix rdf: <http://www.w3.org/1999/02/22-rdf-syntax-ns#> .
+@prefix rdfs: <http://www.w3.org/2000/01/rdf-schema#> .
 @prefix sbol: <http://sbols.org/v3#> .
+@prefix xml: <http://www.w3.org/XML/1998/namespace> .
 @prefix xsd: <http://www.w3.org/2001/XMLSchema#> .
 
 <https://bioprotocols.org/paml/primitives/liquid_handling/Dilute> a <http://bioprotocols.org/paml#Primitive>,
@@ -10,12 +14,8 @@
         <https://bioprotocols.org/paml/primitives/liquid_handling/Dilute/OrderedPropertyValue3>,
         <https://bioprotocols.org/paml/primitives/liquid_handling/Dilute/OrderedPropertyValue4>,
         <https://bioprotocols.org/paml/primitives/liquid_handling/Dilute/OrderedPropertyValue5>,
-<<<<<<< HEAD
         <https://bioprotocols.org/paml/primitives/liquid_handling/Dilute/OrderedPropertyValue6>,
         <https://bioprotocols.org/paml/primitives/liquid_handling/Dilute/OrderedPropertyValue7> ;
-=======
-        <https://bioprotocols.org/paml/primitives/liquid_handling/Dilute/OrderedPropertyValue6> ;
->>>>>>> a1597f9e
     sbol:description "Dilute" ;
     sbol:displayId "Dilute" ;
     sbol:hasNamespace <https://bioprotocols.org/paml/primitives/liquid_handling> .
@@ -26,17 +26,12 @@
         <https://bioprotocols.org/paml/primitives/liquid_handling/DiluteToTargetOD/OrderedPropertyValue2>,
         <https://bioprotocols.org/paml/primitives/liquid_handling/DiluteToTargetOD/OrderedPropertyValue3>,
         <https://bioprotocols.org/paml/primitives/liquid_handling/DiluteToTargetOD/OrderedPropertyValue4>,
-<<<<<<< HEAD
         <https://bioprotocols.org/paml/primitives/liquid_handling/DiluteToTargetOD/OrderedPropertyValue5>,
         <https://bioprotocols.org/paml/primitives/liquid_handling/DiluteToTargetOD/OrderedPropertyValue6> ;
-=======
-        <https://bioprotocols.org/paml/primitives/liquid_handling/DiluteToTargetOD/OrderedPropertyValue5> ;
->>>>>>> a1597f9e
     sbol:description "Dilute" ;
     sbol:displayId "DiluteToTargetOD" ;
     sbol:hasNamespace <https://bioprotocols.org/paml/primitives/liquid_handling> .
 
-<<<<<<< HEAD
 <https://bioprotocols.org/paml/primitives/liquid_handling/Discard> a <http://bioprotocols.org/paml#Primitive>,
         sbol:TopLevel ;
     ns1:ownedParameter <https://bioprotocols.org/paml/primitives/liquid_handling/Discard/OrderedPropertyValue1>,
@@ -45,8 +40,6 @@
     sbol:displayId "Discard" ;
     sbol:hasNamespace <https://bioprotocols.org/paml/primitives/liquid_handling> .
 
-=======
->>>>>>> a1597f9e
 <https://bioprotocols.org/paml/primitives/liquid_handling/Dispense> a <http://bioprotocols.org/paml#Primitive>,
         sbol:TopLevel ;
     ns1:ownedParameter <https://bioprotocols.org/paml/primitives/liquid_handling/Dispense/OrderedPropertyValue1>,
@@ -108,12 +101,8 @@
         <https://bioprotocols.org/paml/primitives/liquid_handling/TransferByMap/OrderedPropertyValue2>,
         <https://bioprotocols.org/paml/primitives/liquid_handling/TransferByMap/OrderedPropertyValue3>,
         <https://bioprotocols.org/paml/primitives/liquid_handling/TransferByMap/OrderedPropertyValue4>,
-<<<<<<< HEAD
         <https://bioprotocols.org/paml/primitives/liquid_handling/TransferByMap/OrderedPropertyValue5>,
         <https://bioprotocols.org/paml/primitives/liquid_handling/TransferByMap/OrderedPropertyValue6> ;
-=======
-        <https://bioprotocols.org/paml/primitives/liquid_handling/TransferByMap/OrderedPropertyValue5> ;
->>>>>>> a1597f9e
     sbol:description "Move volumes from a collection of source samples to a collection of destination samples following a plan of value given for each location" ;
     sbol:displayId "TransferByMap" ;
     sbol:hasNamespace <https://bioprotocols.org/paml/primitives/liquid_handling> .
@@ -129,7 +118,6 @@
     sbol:displayId "TransferInto" ;
     sbol:hasNamespace <https://bioprotocols.org/paml/primitives/liquid_handling> .
 
-<<<<<<< HEAD
 <https://bioprotocols.org/paml/primitives/liquid_handling/Vortex> a <http://bioprotocols.org/paml#Primitive>,
         sbol:TopLevel ;
     ns1:ownedParameter <https://bioprotocols.org/paml/primitives/liquid_handling/Vortex/OrderedPropertyValue1>,
@@ -139,8 +127,6 @@
     sbol:displayId "Vortex" ;
     sbol:hasNamespace <https://bioprotocols.org/paml/primitives/liquid_handling> .
 
-=======
->>>>>>> a1597f9e
 <https://bioprotocols.org/paml/primitives/liquid_handling/Dilute/OrderedPropertyValue1> a ns1:OrderedPropertyValue,
         sbol:Identified ;
     ns1:indexValue 0 ;
@@ -303,7 +289,6 @@
     ns1:integerValue 1 ;
     sbol:displayId "LiteralInteger2" .
 
-<<<<<<< HEAD
 <https://bioprotocols.org/paml/primitives/liquid_handling/Dilute/OrderedPropertyValue7> a ns1:OrderedPropertyValue,
         sbol:Identified ;
     ns1:indexValue 6 ;
@@ -331,8 +316,6 @@
     ns1:integerValue 0 ;
     sbol:displayId "LiteralInteger2" .
 
-=======
->>>>>>> a1597f9e
 <https://bioprotocols.org/paml/primitives/liquid_handling/DiluteToTargetOD/OrderedPropertyValue1> a ns1:OrderedPropertyValue,
         sbol:Identified ;
     ns1:indexValue 0 ;
@@ -468,7 +451,6 @@
     ns1:integerValue 1 ;
     sbol:displayId "LiteralInteger2" .
 
-<<<<<<< HEAD
 <https://bioprotocols.org/paml/primitives/liquid_handling/DiluteToTargetOD/OrderedPropertyValue6> a ns1:OrderedPropertyValue,
         sbol:Identified ;
     ns1:indexValue 5 ;
@@ -550,8 +532,6 @@
     ns1:integerValue 1 ;
     sbol:displayId "LiteralInteger2" .
 
-=======
->>>>>>> a1597f9e
 <https://bioprotocols.org/paml/primitives/liquid_handling/Dispense/OrderedPropertyValue1> a ns1:OrderedPropertyValue,
         sbol:Identified ;
     ns1:indexValue 0 ;
@@ -1038,168 +1018,6 @@
     ns1:integerValue 1 ;
     sbol:displayId "LiteralInteger2" .
 
-<https://bioprotocols.org/paml/primitives/liquid_handling/SerialDilution/OrderedPropertyValue1> a ns1:OrderedPropertyValue,
-        sbol:Identified ;
-    ns1:indexValue 0 ;
-    ns1:propertyValue <https://bioprotocols.org/paml/primitives/liquid_handling/SerialDilution/OrderedPropertyValue1/Parameter1> ;
-    sbol:displayId "OrderedPropertyValue1" .
-
-<https://bioprotocols.org/paml/primitives/liquid_handling/SerialDilution/OrderedPropertyValue1/Parameter1> a ns1:Parameter,
-        sbol:Identified ;
-    ns1:direction ns1:in ;
-    ns1:isOrdered true ;
-    ns1:isUnique true ;
-    ns1:lowerValue <https://bioprotocols.org/paml/primitives/liquid_handling/SerialDilution/OrderedPropertyValue1/Parameter1/LiteralInteger2> ;
-    ns1:type <http://bioprotocols.org/paml#SampleCollection> ;
-    ns1:upperValue <https://bioprotocols.org/paml/primitives/liquid_handling/SerialDilution/OrderedPropertyValue1/Parameter1/LiteralInteger1> ;
-    sbol:displayId "Parameter1" ;
-    sbol:name "source" .
-
-<https://bioprotocols.org/paml/primitives/liquid_handling/SerialDilution/OrderedPropertyValue1/Parameter1/LiteralInteger1> a ns1:LiteralInteger,
-        sbol:Identified ;
-    ns1:integerValue 1 ;
-    sbol:displayId "LiteralInteger1" .
-
-<https://bioprotocols.org/paml/primitives/liquid_handling/SerialDilution/OrderedPropertyValue1/Parameter1/LiteralInteger2> a ns1:LiteralInteger,
-        sbol:Identified ;
-    ns1:integerValue 1 ;
-    sbol:displayId "LiteralInteger2" .
-
-<https://bioprotocols.org/paml/primitives/liquid_handling/SerialDilution/OrderedPropertyValue2> a ns1:OrderedPropertyValue,
-        sbol:Identified ;
-    ns1:indexValue 1 ;
-    ns1:propertyValue <https://bioprotocols.org/paml/primitives/liquid_handling/SerialDilution/OrderedPropertyValue2/Parameter1> ;
-    sbol:displayId "OrderedPropertyValue2" .
-
-<https://bioprotocols.org/paml/primitives/liquid_handling/SerialDilution/OrderedPropertyValue2/Parameter1> a ns1:Parameter,
-        sbol:Identified ;
-    ns1:direction ns1:in ;
-    ns1:isOrdered true ;
-    ns1:isUnique true ;
-    ns1:lowerValue <https://bioprotocols.org/paml/primitives/liquid_handling/SerialDilution/OrderedPropertyValue2/Parameter1/LiteralInteger2> ;
-    ns1:type <http://bioprotocols.org/paml#SampleCollection> ;
-    ns1:upperValue <https://bioprotocols.org/paml/primitives/liquid_handling/SerialDilution/OrderedPropertyValue2/Parameter1/LiteralInteger1> ;
-    sbol:displayId "Parameter1" ;
-    sbol:name "destination" .
-
-<https://bioprotocols.org/paml/primitives/liquid_handling/SerialDilution/OrderedPropertyValue2/Parameter1/LiteralInteger1> a ns1:LiteralInteger,
-        sbol:Identified ;
-    ns1:integerValue 1 ;
-    sbol:displayId "LiteralInteger1" .
-
-<https://bioprotocols.org/paml/primitives/liquid_handling/SerialDilution/OrderedPropertyValue2/Parameter1/LiteralInteger2> a ns1:LiteralInteger,
-        sbol:Identified ;
-    ns1:integerValue 1 ;
-    sbol:displayId "LiteralInteger2" .
-
-<https://bioprotocols.org/paml/primitives/liquid_handling/SerialDilution/OrderedPropertyValue3> a ns1:OrderedPropertyValue,
-        sbol:Identified ;
-    ns1:indexValue 2 ;
-    ns1:propertyValue <https://bioprotocols.org/paml/primitives/liquid_handling/SerialDilution/OrderedPropertyValue3/Parameter1> ;
-    sbol:displayId "OrderedPropertyValue3" .
-
-<https://bioprotocols.org/paml/primitives/liquid_handling/SerialDilution/OrderedPropertyValue3/Parameter1> a ns1:Parameter,
-        sbol:Identified ;
-    ns1:direction ns1:in ;
-    ns1:isOrdered true ;
-    ns1:isUnique true ;
-    ns1:lowerValue <https://bioprotocols.org/paml/primitives/liquid_handling/SerialDilution/OrderedPropertyValue3/Parameter1/LiteralInteger2> ;
-    ns1:type om:Measure ;
-    ns1:upperValue <https://bioprotocols.org/paml/primitives/liquid_handling/SerialDilution/OrderedPropertyValue3/Parameter1/LiteralInteger1> ;
-    sbol:displayId "Parameter1" ;
-    sbol:name "amount" .
-
-<https://bioprotocols.org/paml/primitives/liquid_handling/SerialDilution/OrderedPropertyValue3/Parameter1/LiteralInteger1> a ns1:LiteralInteger,
-        sbol:Identified ;
-    ns1:integerValue 1 ;
-    sbol:displayId "LiteralInteger1" .
-
-<https://bioprotocols.org/paml/primitives/liquid_handling/SerialDilution/OrderedPropertyValue3/Parameter1/LiteralInteger2> a ns1:LiteralInteger,
-        sbol:Identified ;
-    ns1:integerValue 1 ;
-    sbol:displayId "LiteralInteger2" .
-
-<https://bioprotocols.org/paml/primitives/liquid_handling/SerialDilution/OrderedPropertyValue4> a ns1:OrderedPropertyValue,
-        sbol:Identified ;
-    ns1:indexValue 3 ;
-    ns1:propertyValue <https://bioprotocols.org/paml/primitives/liquid_handling/SerialDilution/OrderedPropertyValue4/Parameter1> ;
-    sbol:displayId "OrderedPropertyValue4" .
-
-<https://bioprotocols.org/paml/primitives/liquid_handling/SerialDilution/OrderedPropertyValue4/Parameter1> a ns1:Parameter,
-        sbol:Identified ;
-    ns1:direction ns1:in ;
-    ns1:isOrdered true ;
-    ns1:isUnique true ;
-    ns1:lowerValue <https://bioprotocols.org/paml/primitives/liquid_handling/SerialDilution/OrderedPropertyValue4/Parameter1/LiteralInteger2> ;
-    ns1:type sbol:Component ;
-    ns1:upperValue <https://bioprotocols.org/paml/primitives/liquid_handling/SerialDilution/OrderedPropertyValue4/Parameter1/LiteralInteger1> ;
-    sbol:displayId "Parameter1" ;
-    sbol:name "diluent" .
-
-<https://bioprotocols.org/paml/primitives/liquid_handling/SerialDilution/OrderedPropertyValue4/Parameter1/LiteralInteger1> a ns1:LiteralInteger,
-        sbol:Identified ;
-    ns1:integerValue 1 ;
-    sbol:displayId "LiteralInteger1" .
-
-<https://bioprotocols.org/paml/primitives/liquid_handling/SerialDilution/OrderedPropertyValue4/Parameter1/LiteralInteger2> a ns1:LiteralInteger,
-        sbol:Identified ;
-    ns1:integerValue 1 ;
-    sbol:displayId "LiteralInteger2" .
-
-<https://bioprotocols.org/paml/primitives/liquid_handling/SerialDilution/OrderedPropertyValue5> a ns1:OrderedPropertyValue,
-        sbol:Identified ;
-    ns1:indexValue 4 ;
-    ns1:propertyValue <https://bioprotocols.org/paml/primitives/liquid_handling/SerialDilution/OrderedPropertyValue5/Parameter1> ;
-    sbol:displayId "OrderedPropertyValue5" .
-
-<https://bioprotocols.org/paml/primitives/liquid_handling/SerialDilution/OrderedPropertyValue5/Parameter1> a ns1:Parameter,
-        sbol:Identified ;
-    ns1:direction ns1:in ;
-    ns1:isOrdered true ;
-    ns1:isUnique true ;
-    ns1:lowerValue <https://bioprotocols.org/paml/primitives/liquid_handling/SerialDilution/OrderedPropertyValue5/Parameter1/LiteralInteger2> ;
-    ns1:type ns1:ValueSpecification ;
-    ns1:upperValue <https://bioprotocols.org/paml/primitives/liquid_handling/SerialDilution/OrderedPropertyValue5/Parameter1/LiteralInteger1> ;
-    sbol:displayId "Parameter1" ;
-    sbol:name "dilution_factor" .
-
-<https://bioprotocols.org/paml/primitives/liquid_handling/SerialDilution/OrderedPropertyValue5/Parameter1/LiteralInteger1> a ns1:LiteralInteger,
-        sbol:Identified ;
-    ns1:integerValue 1 ;
-    sbol:displayId "LiteralInteger1" .
-
-<https://bioprotocols.org/paml/primitives/liquid_handling/SerialDilution/OrderedPropertyValue5/Parameter1/LiteralInteger2> a ns1:LiteralInteger,
-        sbol:Identified ;
-    ns1:integerValue 1 ;
-    sbol:displayId "LiteralInteger2" .
-
-<https://bioprotocols.org/paml/primitives/liquid_handling/SerialDilution/OrderedPropertyValue6> a ns1:OrderedPropertyValue,
-        sbol:Identified ;
-    ns1:indexValue 5 ;
-    ns1:propertyValue <https://bioprotocols.org/paml/primitives/liquid_handling/SerialDilution/OrderedPropertyValue6/Parameter1> ;
-    sbol:displayId "OrderedPropertyValue6" .
-
-<https://bioprotocols.org/paml/primitives/liquid_handling/SerialDilution/OrderedPropertyValue6/Parameter1> a ns1:Parameter,
-        sbol:Identified ;
-    ns1:direction ns1:in ;
-    ns1:isOrdered true ;
-    ns1:isUnique true ;
-    ns1:lowerValue <https://bioprotocols.org/paml/primitives/liquid_handling/SerialDilution/OrderedPropertyValue6/Parameter1/LiteralInteger2> ;
-    ns1:type ns1:ValueSpecification ;
-    ns1:upperValue <https://bioprotocols.org/paml/primitives/liquid_handling/SerialDilution/OrderedPropertyValue6/Parameter1/LiteralInteger1> ;
-    sbol:displayId "Parameter1" ;
-    sbol:name "series" .
-
-<https://bioprotocols.org/paml/primitives/liquid_handling/SerialDilution/OrderedPropertyValue6/Parameter1/LiteralInteger1> a ns1:LiteralInteger,
-        sbol:Identified ;
-    ns1:integerValue 1 ;
-    sbol:displayId "LiteralInteger1" .
-
-<https://bioprotocols.org/paml/primitives/liquid_handling/SerialDilution/OrderedPropertyValue6/Parameter1/LiteralInteger2> a ns1:LiteralInteger,
-        sbol:Identified ;
-    ns1:integerValue 1 ;
-    sbol:displayId "LiteralInteger2" .
-
 <https://bioprotocols.org/paml/primitives/liquid_handling/Transfer/OrderedPropertyValue1> a ns1:OrderedPropertyValue,
         sbol:Identified ;
     ns1:indexValue 0 ;
@@ -1512,11 +1330,7 @@
     ns1:type om:Measure ;
     ns1:upperValue <https://bioprotocols.org/paml/primitives/liquid_handling/TransferByMap/OrderedPropertyValue5/Parameter1/LiteralInteger1> ;
     sbol:displayId "Parameter1" ;
-<<<<<<< HEAD
     sbol:name "temperature" .
-=======
-    sbol:name "dispenseVelocity" .
->>>>>>> a1597f9e
 
 <https://bioprotocols.org/paml/primitives/liquid_handling/TransferByMap/OrderedPropertyValue5/Parameter1/LiteralInteger1> a ns1:LiteralInteger,
         sbol:Identified ;
@@ -1525,7 +1339,6 @@
 
 <https://bioprotocols.org/paml/primitives/liquid_handling/TransferByMap/OrderedPropertyValue5/Parameter1/LiteralInteger2> a ns1:LiteralInteger,
         sbol:Identified ;
-<<<<<<< HEAD
     ns1:integerValue 1 ;
     sbol:displayId "LiteralInteger2" .
 
@@ -1553,8 +1366,6 @@
 
 <https://bioprotocols.org/paml/primitives/liquid_handling/TransferByMap/OrderedPropertyValue6/Parameter1/LiteralInteger2> a ns1:LiteralInteger,
         sbol:Identified ;
-=======
->>>>>>> a1597f9e
     ns1:integerValue 0 ;
     sbol:displayId "LiteralInteger2" .
 
