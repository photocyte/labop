import filecmp
import logging
import os
import tempfile
import unittest
from importlib.machinery import SourceFileLoader
from importlib.util import spec_from_loader, module_from_spec

import sbol3

import paml

protocol_def_file = os.path.join(os.path.dirname(__file__), '../examples/LUDOX_protocol.py')


def load_ludox_protocol(protocol_filename):
    loader = SourceFileLoader('ludox_protocol', protocol_filename)
    spec = spec_from_loader(loader.name, loader)
    module = module_from_spec(spec)
    loader.exec_module(module)
    return module


protocol_def = load_ludox_protocol(protocol_def_file)


class TestProtocolEndToEnd(unittest.TestCase):
    def test_create_protocol(self):
<<<<<<< HEAD
        #############################################
        # set up the document
        print('Setting up document')
        doc = sbol3.Document()
        sbol3.set_namespace('https://bbn.com/scratch/')

        #############################################
        # Import the primitive libraries
        print('Importing libraries')
        paml.import_library('liquid_handling')
        print('... Imported liquid handling')
        paml.import_library('plate_handling')
        print('... Imported plate handling')
        paml.import_library('spectrophotometry')
        print('... Imported spectrophotometry')
        paml.import_library('sample_arrays')
        print('... Imported sample arrays')

        #############################################
        # Create the protocol
        print('Creating protocol')
        protocol = paml.Protocol('iGEM_LUDOX_OD_calibration_2018')
        protocol.name = "iGEM 2018 LUDOX OD calibration protocol"
        protocol.description = '''
With this protocol you will use LUDOX CL-X (a 45% colloidal silica suspension) as a single point reference to
obtain a conversion factor to transform absorbance (OD600) data from your plate reader into a comparable
OD600 measurement as would be obtained in a spectrophotometer. This conversion is necessary because plate
reader measurements of absorbance are volume dependent; the depth of the fluid in the well defines the path
length of the light passing through the sample, which can vary slightly from well to well. In a standard
spectrophotometer, the path length is fixed and is defined by the width of the cuvette, which is constant.
Therefore this conversion calculation can transform OD600 measurements from a plate reader (i.e. absorbance
at 600 nm, the basic output of most instruments) into comparable OD600 measurements. The LUDOX solution
is only weakly scattering and so will give a low absorbance value.
        '''
        doc.add(protocol)

        # create the materials to be provisioned
        ddh2o = sbol3.Component('ddH2O', 'https://identifiers.org/pubchem.substance:24901740')
        ddh2o.name = 'Water, sterile-filtered, BioReagent, suitable for cell culture'  # TODO get via tyto
        doc.add(ddh2o)

        ludox = sbol3.Component('LUDOX', 'https://identifiers.org/pubchem.substance:24866361')
        ludox.name = 'LUDOX(R) CL-X colloidal silica, 45 wt. % suspension in H2O'
        doc.add(ludox)

        # add an optional parameter for specifying the wavelength
        wavelength_param = protocol.input_value('wavelength', sbol3.OM_MEASURE, optional=True,
                                              default_value=sbol3.Measure(600, tyto.OM.nanometer))

        # actual steps of the protocol
        # get a plate
        plate = protocol.primitive_step('EmptyContainer', specification=tyto.NCIT.get_uri_by_term('Microplate'))  # replace with container ontology

        # put ludox and water in selected wells
        c_ddh2o = protocol.primitive_step('PlateCoordinates', source=plate.output_pin('samples'), coordinates='A1:D1')
        protocol.primitive_step('Provision', resource=ddh2o, destination=c_ddh2o.output_pin('samples'),
                                amount=sbol3.Measure(100, tyto.OM.microliter))

        c_ludox = protocol.primitive_step('PlateCoordinates', source=plate.output_pin('samples'), coordinates='A2:D2')
        protocol.primitive_step('Provision', resource=ludox, destination=c_ludox.output_pin('samples'),
                                amount=sbol3.Measure(100, tyto.OM.microliter))

        # measure the absorbance
        c_measure = protocol.primitive_step('PlateCoordinates', source=plate.output_pin('samples'), coordinates='A1:D2')
        measure = protocol.primitive_step('MeasureAbsorbance', samples=c_measure.output_pin('samples'), wavelength=wavelength_param)

        output = protocol.designate_output('absorbance', sbol3.OM_MEASURE,
                                           measure.output_pin('measurements'))
        protocol.order(protocol.get_last_step(), output)
=======
        protocol: paml.Protocol
        doc: sbol3.Document
        logger = logging.getLogger("LUDOX_protocol")
        logger.setLevel(logging.INFO)
        protocol, doc = protocol_def.ludox_protocol()
>>>>>>> 2ed01e65

        ########################################
        # Validate and write the document
        print('Validating and writing protocol')
        v = doc.validate()
        assert len(v) == 0, "".join(f'\n {e}' for e in v)

        temp_name = os.path.join(tempfile.gettempdir(), 'igem_ludox_test.nt')
        doc.write(temp_name, sbol3.SORTED_NTRIPLES)
        print(f'Wrote file as {temp_name}')

        comparison_file = os.path.join(os.path.dirname(os.path.realpath(__file__)), 'testfiles', 'igem_ludox_test.nt')
        # doc.write(comparison_file, sbol3.SORTED_NTRIPLES)
        print(f'Comparing against {comparison_file}')
        assert filecmp.cmp(temp_name, comparison_file), "Files are not identical"
        print('File identical with test file')

        # render and view the dot
        dot = protocol.to_dot()
        dot.render(f'{protocol.name}.gv')
        dot.view()

    # def test_protocol_to_markdown(self):
    #     doc = sbol3.Document()
    #     doc.read('test/testfiles/igem_ludox_test.nt', 'nt')
    #     paml_md.MarkdownConverter(doc).convert('iGEM_LUDOX_OD_calibration_2018')

    # Checking if files are identical needs to wait for increased stability
    # assert filecmp.cmp('iGEM_LUDOX_OD_calibration_2018.md','test/testfiles/iGEM_LUDOX_OD_calibration_2018.md')


if __name__ == '__main__':
    unittest.main()<|MERGE_RESOLUTION|>--- conflicted
+++ resolved
@@ -26,83 +26,11 @@
 
 class TestProtocolEndToEnd(unittest.TestCase):
     def test_create_protocol(self):
-<<<<<<< HEAD
-        #############################################
-        # set up the document
-        print('Setting up document')
-        doc = sbol3.Document()
-        sbol3.set_namespace('https://bbn.com/scratch/')
-
-        #############################################
-        # Import the primitive libraries
-        print('Importing libraries')
-        paml.import_library('liquid_handling')
-        print('... Imported liquid handling')
-        paml.import_library('plate_handling')
-        print('... Imported plate handling')
-        paml.import_library('spectrophotometry')
-        print('... Imported spectrophotometry')
-        paml.import_library('sample_arrays')
-        print('... Imported sample arrays')
-
-        #############################################
-        # Create the protocol
-        print('Creating protocol')
-        protocol = paml.Protocol('iGEM_LUDOX_OD_calibration_2018')
-        protocol.name = "iGEM 2018 LUDOX OD calibration protocol"
-        protocol.description = '''
-With this protocol you will use LUDOX CL-X (a 45% colloidal silica suspension) as a single point reference to
-obtain a conversion factor to transform absorbance (OD600) data from your plate reader into a comparable
-OD600 measurement as would be obtained in a spectrophotometer. This conversion is necessary because plate
-reader measurements of absorbance are volume dependent; the depth of the fluid in the well defines the path
-length of the light passing through the sample, which can vary slightly from well to well. In a standard
-spectrophotometer, the path length is fixed and is defined by the width of the cuvette, which is constant.
-Therefore this conversion calculation can transform OD600 measurements from a plate reader (i.e. absorbance
-at 600 nm, the basic output of most instruments) into comparable OD600 measurements. The LUDOX solution
-is only weakly scattering and so will give a low absorbance value.
-        '''
-        doc.add(protocol)
-
-        # create the materials to be provisioned
-        ddh2o = sbol3.Component('ddH2O', 'https://identifiers.org/pubchem.substance:24901740')
-        ddh2o.name = 'Water, sterile-filtered, BioReagent, suitable for cell culture'  # TODO get via tyto
-        doc.add(ddh2o)
-
-        ludox = sbol3.Component('LUDOX', 'https://identifiers.org/pubchem.substance:24866361')
-        ludox.name = 'LUDOX(R) CL-X colloidal silica, 45 wt. % suspension in H2O'
-        doc.add(ludox)
-
-        # add an optional parameter for specifying the wavelength
-        wavelength_param = protocol.input_value('wavelength', sbol3.OM_MEASURE, optional=True,
-                                              default_value=sbol3.Measure(600, tyto.OM.nanometer))
-
-        # actual steps of the protocol
-        # get a plate
-        plate = protocol.primitive_step('EmptyContainer', specification=tyto.NCIT.get_uri_by_term('Microplate'))  # replace with container ontology
-
-        # put ludox and water in selected wells
-        c_ddh2o = protocol.primitive_step('PlateCoordinates', source=plate.output_pin('samples'), coordinates='A1:D1')
-        protocol.primitive_step('Provision', resource=ddh2o, destination=c_ddh2o.output_pin('samples'),
-                                amount=sbol3.Measure(100, tyto.OM.microliter))
-
-        c_ludox = protocol.primitive_step('PlateCoordinates', source=plate.output_pin('samples'), coordinates='A2:D2')
-        protocol.primitive_step('Provision', resource=ludox, destination=c_ludox.output_pin('samples'),
-                                amount=sbol3.Measure(100, tyto.OM.microliter))
-
-        # measure the absorbance
-        c_measure = protocol.primitive_step('PlateCoordinates', source=plate.output_pin('samples'), coordinates='A1:D2')
-        measure = protocol.primitive_step('MeasureAbsorbance', samples=c_measure.output_pin('samples'), wavelength=wavelength_param)
-
-        output = protocol.designate_output('absorbance', sbol3.OM_MEASURE,
-                                           measure.output_pin('measurements'))
-        protocol.order(protocol.get_last_step(), output)
-=======
         protocol: paml.Protocol
         doc: sbol3.Document
         logger = logging.getLogger("LUDOX_protocol")
         logger.setLevel(logging.INFO)
         protocol, doc = protocol_def.ludox_protocol()
->>>>>>> 2ed01e65
 
         ########################################
         # Validate and write the document
