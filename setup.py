--- conflicted
+++ resolved
@@ -1,29 +1,5 @@
 from setuptools import setup
 
-<<<<<<< HEAD
-setup(name='paml',
-      description='Protocol Activity Modeling Language',
-      version='1.0a1',
-      install_requires=[
-            'sbol3',
-            'rdflib',
-            'sparqlwrapper>=1.8.5',
-            'pyshacl>=0.13.3',
-            'python-dateutil>=2.8.1',
-            'sbol-factory==1.0a9',
-            'requests',
-            'graphviz',
-            'tyto',
-            'numpy',
-            'openpyxl'
-      ],
-      packages=['paml', 'paml_md', 'paml.lib', 'paml_time', 'uml'],
-      package_data={'paml': ['paml.ttl', 'lib/*.ttl'],
-                    'paml_md': ['template.xlsx'],
-                    'uml': ['uml.ttl'],
-                    'paml_time': ['paml_time.ttl']},
-      include_package_data=True,
-=======
 test_deps = ["nbmake", "pytest-xdist"]
 extras = {
     "test": test_deps,
@@ -71,5 +47,4 @@
     },
     scripts=["scripts/to_sorted_ntriples", "scripts/restrictions"],
     include_package_data=True,
->>>>>>> 590ef15b
 )