--- conflicted
+++ resolved
@@ -485,12 +485,8 @@
     serial_dilution1 = protocol.primitive_step(
         "SerialDilution",
         samples=dilution_series1.output_pin("samples"),
-<<<<<<< HEAD
         amount=sbol3.Measure(100, OM.microlitre),
         direction=labop.Strings.ROW_DIRECTION,
-=======
-        amount=sbol3.Measure(200, OM.microlitre),
->>>>>>> 1a558a16
     )
     serial_dilution1.description = "For each 100.0 microliter transfer, pipette up and down 3X to ensure the dilution is mixed homogeneously."
 
@@ -508,84 +504,56 @@
     serial_dilution2 = protocol.primitive_step(
         "SerialDilution",
         samples=dilution_series2.output_pin("samples"),
-<<<<<<< HEAD
         amount=sbol3.Measure(100, OM.microlitre),
         direction=labop.Strings.ROW_DIRECTION,
-=======
-        amount=sbol3.Measure(200, OM.microlitre),
->>>>>>> 1a558a16
     )
     serial_dilution2.description = "For each 100.0 microliter transfer, pipette up and down 3X to ensure the dilution is mixed homogeneously."
 
     serial_dilution3 = protocol.primitive_step(
         "SerialDilution",
         samples=dilution_series3.output_pin("samples"),
-<<<<<<< HEAD
         amount=sbol3.Measure(100, OM.microlitre),
         direction=labop.Strings.ROW_DIRECTION,
-=======
-        amount=sbol3.Measure(200, OM.microlitre),
->>>>>>> 1a558a16
     )
     serial_dilution3.description = "For each 100.0 microliter transfer, pipette up and down 3X to ensure the dilution is mixed homogeneously."
 
     serial_dilution4 = protocol.primitive_step(
         "SerialDilution",
         samples=dilution_series4.output_pin("samples"),
-<<<<<<< HEAD
         amount=sbol3.Measure(100, OM.microlitre),
         direction=labop.Strings.ROW_DIRECTION,
-=======
-        amount=sbol3.Measure(200, OM.microlitre),
->>>>>>> 1a558a16
     )
     serial_dilution4.description = "For each 100.0 microliter transfer, pipette up and down 3X to ensure the dilution is mixed homogeneously."
 
     serial_dilution5 = protocol.primitive_step(
         "SerialDilution",
         samples=dilution_series5.output_pin("samples"),
-<<<<<<< HEAD
         amount=sbol3.Measure(100, OM.microlitre),
         direction=labop.Strings.ROW_DIRECTION,
-=======
-        amount=sbol3.Measure(200, OM.microlitre),
->>>>>>> 1a558a16
     )
     serial_dilution5.description = "For each 100.0 microliter transfer, pipette up and down 3X to ensure the dilution is mixed homogeneously."
 
     serial_dilution6 = protocol.primitive_step(
         "SerialDilution",
         samples=dilution_series6.output_pin("samples"),
-<<<<<<< HEAD
         amount=sbol3.Measure(100, OM.microlitre),
         direction=labop.Strings.ROW_DIRECTION,
-=======
-        amount=sbol3.Measure(200, OM.microlitre),
->>>>>>> 1a558a16
     )
     serial_dilution6.description = "For each 100.0 microliter transfer, pipette up and down 3X to ensure the dilution is mixed homogeneously."
 
     serial_dilution7 = protocol.primitive_step(
         "SerialDilution",
         samples=dilution_series7.output_pin("samples"),
-<<<<<<< HEAD
         amount=sbol3.Measure(100, OM.microlitre),
         direction=labop.Strings.ROW_DIRECTION,
-=======
-        amount=sbol3.Measure(200, OM.microlitre),
->>>>>>> 1a558a16
     )
     serial_dilution7.description = "For each 100.0 microliter transfer, pipette up and down 3X to ensure the dilution is mixed homogeneously."
 
     serial_dilution8 = protocol.primitive_step(
         "SerialDilution",
         samples=dilution_series8.output_pin("samples"),
-<<<<<<< HEAD
         amount=sbol3.Measure(100, OM.microlitre),
         direction=labop.Strings.ROW_DIRECTION,
-=======
-        amount=sbol3.Measure(200, OM.microlitre),
->>>>>>> 1a558a16
     )
     serial_dilution8.description = "For each 100.0 microliter transfer, pipette up and down 3X to ensure the dilution is mixed homogeneously."
 
