--- conflicted
+++ resolved
@@ -23,732 +23,6 @@
 filename = "".join(__file__.split(".py")[0].split("/")[-1:])
 
 
-<<<<<<< HEAD
-doc = sbol3.Document()
-sbol3.set_namespace("http://igem.org/engineering/")
-
-#############################################
-# Import the primitive libraries
-print("Importing libraries")
-labop.import_library("liquid_handling")
-print("... Imported liquid handling")
-labop.import_library("plate_handling")
-print("... Imported plate handling")
-labop.import_library("spectrophotometry")
-print("... Imported spectrophotometry")
-labop.import_library("sample_arrays")
-print("... Imported sample arrays")
-
-
-# create the materials to be provisioned
-ddh2o = sbol3.Component("ddH2O", "https://identifiers.org/pubchem.substance:24901740")
-ddh2o.name = "Water, sterile-filtered, BioReagent, suitable for cell culture"
-
-silica_beads = sbol3.Component(
-    "silica_beads",
-    "https://nanocym.com/wp-content/uploads/2018/07/NanoCym-All-Datasheets-.pdf",
-)
-silica_beads.name = "NanoCym 950 nm monodisperse silica nanoparticles"
-silica_beads.description = "3e9 NanoCym microspheres/mL ddH20"  # where does this go?
-
-pbs = sbol3.Component("pbs", "https://pubchem.ncbi.nlm.nih.gov/compound/24978514")
-pbs.name = "Phosphate Buffered Saline"
-
-fluorescein = sbol3.Component(
-    "fluorescein", "https://pubchem.ncbi.nlm.nih.gov/substance/329753341"
-)
-fluorescein.name = "Fluorescein"
-
-cascade_blue = sbol3.Component(
-    "cascade_blue", "https://pubchem.ncbi.nlm.nih.gov/substance/57269662"
-)
-cascade_blue.name = "Cascade Blue"
-
-sulforhodamine = sbol3.Component(
-    "sulforhodamine", "https://pubchem.ncbi.nlm.nih.gov/compound/139216224"
-)
-sulforhodamine.name = "Sulforhodamine"
-
-doc.add(ddh2o)
-doc.add(silica_beads)
-doc.add(pbs)
-doc.add(fluorescein)
-doc.add(cascade_blue)
-doc.add(sulforhodamine)
-
-
-protocol = labop.Protocol("interlab")
-protocol.name = "Multicolor fluorescence per bacterial particle calibration"
-protocol.version = "1.2"
-protocol.description = """Plate readers report fluorescence values in arbitrary units that vary widely from instrument to instrument. Therefore absolute fluorescence values cannot be directly compared from one instrument to another. In order to compare fluorescence output of biological devices, it is necessary to create a standard fluorescence curve. This variant of the protocol uses two replicates of three colors of dye, plus beads.
-Adapted from [https://dx.doi.org/10.17504/protocols.io.bht7j6rn](https://dx.doi.org/10.17504/protocols.io.bht7j6r) and [https://dx.doi.org/10.17504/protocols.io.6zrhf56](https://dx.doi.org/10.17504/protocols.io.6zrhf56)"""
-doc.add(protocol)
-
-
-# Provision an empty Microfuge tube in which to mix the standard solution
-
-fluorescein_standard_solution_container = protocol.primitive_step(
-    "EmptyContainer",
-    specification=labop.ContainerSpec(
-        "fluroscein_calibrant",
-        name="Fluorescein calibrant",
-        queryString="cont:StockReagent",
-        prefixMap={"cont": "https://sift.net/container-ontology/container-ontology#"},
-    ),
-)
-fluorescein_standard_solution_container.name = "fluroscein_calibrant"
-
-sulforhodamine_standard_solution_container = protocol.primitive_step(
-    "EmptyContainer",
-    specification=labop.ContainerSpec(
-        "sulforhodamine_calibrant",
-        name="Sulforhodamine 101 calibrant",
-        queryString="cont:StockReagent",
-        prefixMap={"cont": "https://sift.net/container-ontology/container-ontology#"},
-    ),
-)
-sulforhodamine_standard_solution_container.name = (
-    "sulforhodamine_standard_solution_container"
-)
-
-cascade_blue_standard_solution_container = protocol.primitive_step(
-    "EmptyContainer",
-    specification=labop.ContainerSpec(
-        "cascade_blue_calibrant",
-        name="Cascade blue calibrant",
-        queryString="cont:StockReagent",
-        prefixMap={"cont": "https://sift.net/container-ontology/container-ontology#"},
-    ),
-)
-cascade_blue_standard_solution_container.name = (
-    "cascade_blue_standard_solution_container"
-)
-
-microsphere_standard_solution_container = protocol.primitive_step(
-    "EmptyContainer",
-    specification=labop.ContainerSpec(
-        "microspheres",
-        name="microspheres",
-        queryString="cont:StockReagent",
-        prefixMap={"cont": "https://sift.net/container-ontology/container-ontology#"},
-    ),
-)
-microsphere_standard_solution_container.name = "microsphere_standard_solution_container"
-
-ddh2o_container = protocol.primitive_step(
-    "EmptyContainer",
-    specification=labop.ContainerSpec(
-        "ddh2o_container",
-        name="molecular grade H2O",
-        queryString="cont:StockReagent",
-        prefixMap={"cont": "https://sift.net/container-ontology/container-ontology#"},
-    ),
-)
-ddh2o_container.name = "ddh2o_container"
-
-pbs_container = protocol.primitive_step(
-    "EmptyContainer",
-    specification=labop.ContainerSpec(
-        "pbs_container",
-        name="PBS",
-        queryString="cont:StockReagent",
-        prefixMap={"cont": "https://sift.net/container-ontology/container-ontology#"},
-    ),
-)
-pbs_container.name = "pbs_container"
-
-
-provision = protocol.primitive_step(
-    "Provision",
-    resource=fluorescein,
-    destination=fluorescein_standard_solution_container.output_pin("samples"),
-    amount=sbol3.Measure(500, OM.microliter),
-)
-
-provision = protocol.primitive_step(
-    "Provision",
-    resource=cascade_blue,
-    destination=cascade_blue_standard_solution_container.output_pin("samples"),
-    amount=sbol3.Measure(500, OM.microliter),
-)
-
-provision = protocol.primitive_step(
-    "Provision",
-    resource=sulforhodamine,
-    destination=sulforhodamine_standard_solution_container.output_pin("samples"),
-    amount=sbol3.Measure(500, OM.microliter),
-)
-
-provision = protocol.primitive_step(
-    "Provision",
-    resource=silica_beads,
-    destination=microsphere_standard_solution_container.output_pin("samples"),
-    amount=sbol3.Measure(500, OM.microliter),
-)
-
-
-### Suspend calibrant dry reagents
-suspend_fluorescein = protocol.primitive_step(
-    "Transfer",
-    source=pbs_container.output_pin("samples"),
-    destination=fluorescein_standard_solution_container.output_pin("samples"),
-    amount=sbol3.Measure(1, OM.millilitre),
-)
-suspend_fluorescein.description = f"The reconstituted `{fluorescein.name}` should have a final concentration of 10 uM in `{pbs.name}`."
-
-vortex_fluorescein = protocol.primitive_step(
-    "Vortex",
-    samples=fluorescein_standard_solution_container.output_pin("samples"),
-    duration=sbol3.Measure(30, OM.second),
-)
-
-suspend_sulforhodamine = protocol.primitive_step(
-    "Transfer",
-    source=pbs_container.output_pin("samples"),
-    destination=sulforhodamine_standard_solution_container.output_pin("samples"),
-    amount=sbol3.Measure(1, OM.millilitre),
-)
-suspend_sulforhodamine.description = f"The reconstituted `{sulforhodamine.name}` standard will have a final concentration of 2 uM in `{pbs.name}`."
-
-vortex_sulforhodamine = protocol.primitive_step(
-    "Vortex",
-    samples=sulforhodamine_standard_solution_container.output_pin("samples"),
-    duration=sbol3.Measure(30, OM.second),
-)
-
-suspend_cascade_blue = protocol.primitive_step(
-    "Transfer",
-    source=ddh2o_container.output_pin("samples"),
-    destination=cascade_blue_standard_solution_container.output_pin("samples"),
-    amount=sbol3.Measure(1, OM.millilitre),
-)
-suspend_cascade_blue.description = f"The reconstituted `{cascade_blue.name}` calibrant will have a final concentration of 10 uM in `{ddh2o.name}`."
-
-vortex_cascade_blue = protocol.primitive_step(
-    "Vortex",
-    samples=cascade_blue_standard_solution_container.output_pin("samples"),
-    duration=sbol3.Measure(30, OM.second),
-)
-
-suspend_silica_beads = protocol.primitive_step(
-    "Transfer",
-    source=ddh2o_container.output_pin("samples"),
-    destination=microsphere_standard_solution_container.output_pin("samples"),
-    amount=sbol3.Measure(1, OM.millilitre),
-)
-suspend_silica_beads.description = f"The resuspended `{silica_beads.name}` will have a final concentration of 3e9 microspheres/mL in `{ddh2o.name}`."
-vortex_microspheres = protocol.primitive_step(
-    "Vortex",
-    samples=microsphere_standard_solution_container.output_pin("samples"),
-    duration=sbol3.Measure(30, OM.second),
-)
-
-
-# Transfer to plate
-calibration_plate = protocol.primitive_step(
-    "EmptyContainer",
-    specification=labop.ContainerSpec(
-        "calibration_plate",
-        name="calibration plate",
-        queryString="cont:Plate96Well",
-        prefixMap={"cont": "https://sift.net/container-ontology/container-ontology#"},
-    ),
-)
-
-
-fluorescein_wells_A1 = protocol.primitive_step(
-    "PlateCoordinates",
-    source=calibration_plate.output_pin("samples"),
-    coordinates="A1",
-)
-fluorescein_wells_B1 = protocol.primitive_step(
-    "PlateCoordinates",
-    source=calibration_plate.output_pin("samples"),
-    coordinates="B1",
-)
-
-sulforhodamine_wells_C1 = protocol.primitive_step(
-    "PlateCoordinates",
-    source=calibration_plate.output_pin("samples"),
-    coordinates="C1",
-)
-sulforhodamine_wells_D1 = protocol.primitive_step(
-    "PlateCoordinates",
-    source=calibration_plate.output_pin("samples"),
-    coordinates="D1",
-)
-
-cascade_blue_wells_E1 = protocol.primitive_step(
-    "PlateCoordinates",
-    source=calibration_plate.output_pin("samples"),
-    coordinates="E1",
-)
-cascade_blue_wells_F1 = protocol.primitive_step(
-    "PlateCoordinates",
-    source=calibration_plate.output_pin("samples"),
-    coordinates="F1",
-)
-
-silica_beads_wells_G1 = protocol.primitive_step(
-    "PlateCoordinates",
-    source=calibration_plate.output_pin("samples"),
-    coordinates="G1",
-)
-silica_beads_wells_H1 = protocol.primitive_step(
-    "PlateCoordinates",
-    source=calibration_plate.output_pin("samples"),
-    coordinates="H1",
-)
-
-# Plate blanks
-blank_wells1 = protocol.primitive_step(
-    "PlateCoordinates",
-    source=calibration_plate.output_pin("samples"),
-    coordinates="A2:D12",
-)
-blank_wells2 = protocol.primitive_step(
-    "PlateCoordinates",
-    source=calibration_plate.output_pin("samples"),
-    coordinates="E2:H12",
-)
-transfer_blanks1 = protocol.primitive_step(
-    "Transfer",
-    source=pbs_container.output_pin("samples"),
-    destination=blank_wells1.output_pin("samples"),
-    amount=sbol3.Measure(100, OM.microlitre),
-)
-transfer_blanks2 = protocol.primitive_step(
-    "Transfer",
-    source=ddh2o_container.output_pin("samples"),
-    destination=blank_wells2.output_pin("samples"),
-    amount=sbol3.Measure(100, OM.microlitre),
-)
-
-
-### Plate calibrants in first column
-transfer1 = protocol.primitive_step(
-    "Transfer",
-    source=fluorescein_standard_solution_container.output_pin("samples"),
-    destination=fluorescein_wells_A1.output_pin("samples"),
-    amount=sbol3.Measure(200, OM.microlitre),
-)
-transfer2 = protocol.primitive_step(
-    "Transfer",
-    source=fluorescein_standard_solution_container.output_pin("samples"),
-    destination=fluorescein_wells_B1.output_pin("samples"),
-    amount=sbol3.Measure(200, OM.microlitre),
-)
-transfer3 = protocol.primitive_step(
-    "Transfer",
-    source=sulforhodamine_standard_solution_container.output_pin("samples"),
-    destination=sulforhodamine_wells_C1.output_pin("samples"),
-    amount=sbol3.Measure(200, OM.microlitre),
-)
-transfer4 = protocol.primitive_step(
-    "Transfer",
-    source=sulforhodamine_standard_solution_container.output_pin("samples"),
-    destination=sulforhodamine_wells_D1.output_pin("samples"),
-    amount=sbol3.Measure(200, OM.microlitre),
-)
-transfer5 = protocol.primitive_step(
-    "Transfer",
-    source=cascade_blue_standard_solution_container.output_pin("samples"),
-    destination=cascade_blue_wells_E1.output_pin("samples"),
-    amount=sbol3.Measure(200, OM.microlitre),
-)
-transfer6 = protocol.primitive_step(
-    "Transfer",
-    source=cascade_blue_standard_solution_container.output_pin("samples"),
-    destination=cascade_blue_wells_F1.output_pin("samples"),
-    amount=sbol3.Measure(200, OM.microlitre),
-)
-transfer7 = protocol.primitive_step(
-    "Transfer",
-    source=microsphere_standard_solution_container.output_pin("samples"),
-    destination=silica_beads_wells_G1.output_pin("samples"),
-    amount=sbol3.Measure(200, OM.microlitre),
-)
-
-transfer8 = protocol.primitive_step(
-    "Transfer",
-    source=microsphere_standard_solution_container.output_pin("samples"),
-    destination=silica_beads_wells_H1.output_pin("samples"),
-    amount=sbol3.Measure(200, OM.microlitre),
-)
-
-
-dilution_series1 = protocol.primitive_step(
-    "PlateCoordinates",
-    source=calibration_plate.output_pin("samples"),
-    coordinates="A1:A11",
-)
-
-dilution_series2 = protocol.primitive_step(
-    "PlateCoordinates",
-    source=calibration_plate.output_pin("samples"),
-    coordinates="B1:B11",
-)
-
-dilution_series3 = protocol.primitive_step(
-    "PlateCoordinates",
-    source=calibration_plate.output_pin("samples"),
-    coordinates="C1:C11",
-)
-
-dilution_series4 = protocol.primitive_step(
-    "PlateCoordinates",
-    source=calibration_plate.output_pin("samples"),
-    coordinates="D1:D11",
-)
-
-dilution_series5 = protocol.primitive_step(
-    "PlateCoordinates",
-    source=calibration_plate.output_pin("samples"),
-    coordinates="E1:E11",
-)
-
-dilution_series6 = protocol.primitive_step(
-    "PlateCoordinates",
-    source=calibration_plate.output_pin("samples"),
-    coordinates="F1:F11",
-)
-
-dilution_series7 = protocol.primitive_step(
-    "PlateCoordinates",
-    source=calibration_plate.output_pin("samples"),
-    coordinates="G1:G11",
-)
-
-dilution_series8 = protocol.primitive_step(
-    "PlateCoordinates",
-    source=calibration_plate.output_pin("samples"),
-    coordinates="H1:H11",
-)
-
-
-serial_dilution1 = protocol.primitive_step(
-    "SerialDilution",
-    source=fluorescein_wells_A1.output_pin("samples"),
-    destination=dilution_series1.output_pin("samples"),
-    amount=sbol3.Measure(200, OM.microlitre),
-    diluent=pbs,
-    dilution_factor=2,
-    series=10,
-)
-serial_dilution1.description = "For each 100.0 microliter transfer, pipette up and down 3X to ensure the dilution is mixed homogeneously."
-
-embedded_image = protocol.primitive_step(
-    "EmbeddedImage",
-    image=os.path.join(
-        # os.path.dirname(os.path.realpath(__file__)),
-        "..",
-        "figures",
-        "serial_dilution.png",
-    ),
-    caption="Serial Dilution",
-)
-
-serial_dilution2 = protocol.primitive_step(
-    "SerialDilution",
-    source=fluorescein_wells_B1.output_pin("samples"),
-    destination=dilution_series2.output_pin("samples"),
-    amount=sbol3.Measure(200, OM.microlitre),
-    diluent=pbs,
-    dilution_factor=2,
-    series=10,
-)
-serial_dilution2.description = "For each 100.0 microliter transfer, pipette up and down 3X to ensure the dilution is mixed homogeneously."
-
-serial_dilution3 = protocol.primitive_step(
-    "SerialDilution",
-    source=sulforhodamine_wells_C1.output_pin("samples"),
-    destination=dilution_series3.output_pin("samples"),
-    amount=sbol3.Measure(200, OM.microlitre),
-    diluent=pbs,
-    dilution_factor=2,
-    series=10,
-)
-serial_dilution3.description = "For each 100.0 microliter transfer, pipette up and down 3X to ensure the dilution is mixed homogeneously."
-
-serial_dilution4 = protocol.primitive_step(
-    "SerialDilution",
-    source=sulforhodamine_wells_D1.output_pin("samples"),
-    destination=dilution_series4.output_pin("samples"),
-    amount=sbol3.Measure(200, OM.microlitre),
-    diluent=pbs,
-    dilution_factor=2,
-    series=10,
-)
-serial_dilution4.description = "For each 100.0 microliter transfer, pipette up and down 3X to ensure the dilution is mixed homogeneously."
-
-serial_dilution5 = protocol.primitive_step(
-    "SerialDilution",
-    source=cascade_blue_wells_E1.output_pin("samples"),
-    destination=dilution_series5.output_pin("samples"),
-    amount=sbol3.Measure(200, OM.microlitre),
-    diluent=ddh2o,
-    dilution_factor=2,
-    series=10,
-)
-serial_dilution5.description = "For each 100.0 microliter transfer, pipette up and down 3X to ensure the dilution is mixed homogeneously."
-
-serial_dilution6 = protocol.primitive_step(
-    "SerialDilution",
-    source=cascade_blue_wells_F1.output_pin("samples"),
-    destination=dilution_series6.output_pin("samples"),
-    amount=sbol3.Measure(200, OM.microlitre),
-    diluent=ddh2o,
-    dilution_factor=2,
-    series=10,
-)
-serial_dilution6.description = "For each 100.0 microliter transfer, pipette up and down 3X to ensure the dilution is mixed homogeneously."
-
-serial_dilution7 = protocol.primitive_step(
-    "SerialDilution",
-    source=silica_beads_wells_G1.output_pin("samples"),
-    destination=dilution_series7.output_pin("samples"),
-    amount=sbol3.Measure(200, OM.microlitre),
-    diluent=ddh2o,
-    dilution_factor=2,
-    series=10,
-)
-serial_dilution7.description = "For each 100.0 microliter transfer, pipette up and down 3X to ensure the dilution is mixed homogeneously."
-
-serial_dilution8 = protocol.primitive_step(
-    "SerialDilution",
-    source=silica_beads_wells_H1.output_pin("samples"),
-    destination=dilution_series8.output_pin("samples"),
-    amount=sbol3.Measure(200, OM.microlitre),
-    diluent=ddh2o,
-    dilution_factor=2,
-    series=10,
-)
-serial_dilution8.description = "For each 100.0 microliter transfer, pipette up and down 3X to ensure the dilution is mixed homogeneously."
-
-
-discard_wells = protocol.primitive_step(
-    "PlateCoordinates",
-    source=calibration_plate.output_pin("samples"),
-    coordinates="A11:H11",
-)
-
-discard = protocol.primitive_step(
-    "Discard",
-    samples=discard_wells.output_pin("samples"),
-    amount=sbol3.Measure(100, OM.microlitre),
-)
-
-discard.description = " This step ensures that all wells contain an equivalent volume. Be sure to change pipette tips for every well to avoid cross-contamination."
-
-# Bring to volume of 200 ul
-samples_in_pbs = protocol.primitive_step(
-    "PlateCoordinates",
-    source=calibration_plate.output_pin("samples"),
-    coordinates="A1:D12",
-)
-samples_in_ddh2o = protocol.primitive_step(
-    "PlateCoordinates",
-    source=calibration_plate.output_pin("samples"),
-    coordinates="E1:H12",
-)
-btv1 = protocol.primitive_step(
-    "Transfer",
-    source=pbs_container.output_pin("samples"),
-    destination=samples_in_pbs.output_pin("samples"),
-    amount=sbol3.Measure(100, OM.microlitre),
-)
-btv1.description = " This will bring all wells to volume 200 microliter."
-btv2 = protocol.primitive_step(
-    "Transfer",
-    source=ddh2o_container.output_pin("samples"),
-    destination=samples_in_ddh2o.output_pin("samples"),
-    amount=sbol3.Measure(100, OM.microlitre),
-)
-btv2.description = " This will bring all wells to volume 200 microliter."
-
-
-# Perform measurements
-read_wells1 = protocol.primitive_step(
-    "PlateCoordinates",
-    source=calibration_plate.output_pin("samples"),
-    coordinates="A1:B12",
-)
-read_wells2 = protocol.primitive_step(
-    "PlateCoordinates",
-    source=calibration_plate.output_pin("samples"),
-    coordinates="C1:D12",
-)
-read_wells3 = protocol.primitive_step(
-    "PlateCoordinates",
-    source=calibration_plate.output_pin("samples"),
-    coordinates="E1:F12",
-)
-read_wells4 = protocol.primitive_step(
-    "PlateCoordinates",
-    source=calibration_plate.output_pin("samples"),
-    coordinates="G1:H12",
-)
-
-measure_fluorescence1 = protocol.primitive_step(
-    "MeasureFluorescence",
-    samples=read_wells1.output_pin("samples"),
-    excitationWavelength=sbol3.Measure(488, OM.nanometer),
-    emissionWavelength=sbol3.Measure(530, OM.nanometer),
-    emissionBandpassWidth=sbol3.Measure(30, OM.nanometer),
-)
-measure_fluorescence1.name = "fluorescein and bead fluorescence"
-
-measure_fluorescence2 = protocol.primitive_step(
-    "MeasureFluorescence",
-    samples=read_wells2.output_pin("samples"),
-    excitationWavelength=sbol3.Measure(561, OM.nanometer),
-    emissionWavelength=sbol3.Measure(610, OM.nanometer),
-    emissionBandpassWidth=sbol3.Measure(20, OM.nanometer),
-)
-measure_fluorescence2.name = "sulforhodamine 101 fluorescence"
-
-measure_fluorescence3 = protocol.primitive_step(
-    "MeasureFluorescence",
-    samples=read_wells3.output_pin("samples"),
-    excitationWavelength=sbol3.Measure(405, OM.nanometer),
-    emissionWavelength=sbol3.Measure(450, OM.nanometer),
-    emissionBandpassWidth=sbol3.Measure(50, OM.nanometer),
-)
-measure_fluorescence3.name = "cascade blue fluorescence"
-
-measure_absorbance = protocol.primitive_step(
-    "MeasureAbsorbance",
-    samples=read_wells4.output_pin("samples"),
-    wavelength=sbol3.Measure(600, OM.nanometer),
-)
-
-load_excel = protocol.primitive_step(
-    "ExcelMetadata",
-    for_samples=calibration_plate.output_pin("samples"),
-    filename=os.path.join(
-        os.path.dirname(os.path.realpath(__file__)),
-        "metadata/sample_metadata.xlsx",
-    ),
-)
-
-meta1 = protocol.primitive_step(
-    "JoinMetadata",
-    dataset=measure_fluorescence1.output_pin("measurements"),
-    metadata=load_excel.output_pin("metadata"),
-)
-
-meta2 = protocol.primitive_step(
-    "JoinMetadata",
-    dataset=measure_fluorescence2.output_pin("measurements"),
-    metadata=load_excel.output_pin("metadata"),
-)
-
-meta3 = protocol.primitive_step(
-    "JoinMetadata",
-    dataset=measure_fluorescence3.output_pin("measurements"),
-    metadata=load_excel.output_pin("metadata"),
-)
-
-meta4 = protocol.primitive_step(
-    "JoinMetadata",
-    dataset=measure_absorbance.output_pin("measurements"),
-    metadata=load_excel.output_pin("metadata"),
-)
-
-final_dataset = protocol.primitive_step(
-    "JoinDatasets",
-    dataset=[
-        meta1.output_pin("enhanced_dataset"),
-        meta2.output_pin("enhanced_dataset"),
-        meta3.output_pin("enhanced_dataset"),
-        meta4.output_pin("enhanced_dataset"),
-    ],
-)
-outnode = protocol.designate_output(
-    "dataset",
-    "http://bioprotocols.org/labop#Dataset",
-    source=final_dataset.output_pin("joint_dataset"),
-)
-
-protocol.order(final_dataset, protocol.final())
-protocol.order(outnode, protocol.final())
-
-if REGENERATE_ARTIFACTS:
-    protocol.to_dot().render(os.path.join(OUT_DIR, filename))
-    dataset_file = f"{filename}_template"  # name of xlsx
-    md_file = filename + ".md"
-else:
-    dataset_file = None
-    md_file = None
-
-# ee = ExecutionEngine(
-#    out_dir=OUT_DIR,
-#    specializations=[MarkdownSpecialization(md_file, sample_format=Strings.XARRAY)],
-#    failsafe=False,
-#    sample_format="xarray",
-#    dataset_file=dataset_file,
-# )
-
-#############################################
-# Autoprotocol and Strateos Configuration
-secrets_file = os.path.join(
-    os.path.dirname(os.path.realpath(__file__)),
-    "../../../secrets/strateos_secrets.json",
-)
-api = StrateosAPI(cfg=StrateosConfig.from_file(secrets_file))
-
-autoprotocol_output = os.path.join(OUT_DIR, "multicolor-particle-calibration.json")
-resolutions = {  # "container_id": "ct1g9qsg4wx6gcj",
-    ddh2o.identity: "rs1aquf68bkbz2",
-    pbs.identity: "rs1aquf68bkbz2",
-    fluorescein.identity: "rs194na2u3hfam",  # LUDOX
-    cascade_blue.identity: "rs1b6z2vgatkq7",  # LUDOX
-    sulforhodamine.identity: "rs1bga8d55vfz5",  # Texas Red
-    silica_beads.identity: "rs1b6z2vgatkq7",  # LUDOX
-    fluorescein_standard_solution_container.input_pin(
-        "specification"
-    ).identity: "ct1awbeh9n35hw867n",
-    sulforhodamine_standard_solution_container.input_pin(
-        "specification"
-    ).identity: "ct1awbeghzaznavfyb",
-    cascade_blue_standard_solution_container.input_pin(
-        "specification"
-    ).identity: "ct1awbeftpscrjvcch",
-    microsphere_standard_solution_container.input_pin(
-        "specification"
-    ).identity: "ct1awbe3hh9ddj7jte",
-    ddh2o_container.input_pin("specification").identity: "ct1awbe2spkx94t9ep",
-    pbs_container.input_pin("specification").identity: "ct1awbe22wmsk84rvj",
-    calibration_plate.input_pin("specification").identity: "ct1awbe4fc822runu6",
-}
-autoprotocol_specialization = AutoprotocolSpecialization(
-    autoprotocol_output, api, resolutions=resolutions
-)
-
-ee = ExecutionEngine(specializations=[autoprotocol_specialization], failsafe=False)
-execution = ee.execute(
-    protocol,
-    sbol3.Agent("test_agent"),
-    id="test_execution",
-    parameter_values=[],
-)
-
-st = api.get_strateos_connection()
-response = st.analyze_run(autoprotocol_specialization.protocol, test_mode=True)
-
-
-# # Dress up the markdown to make it pretty and more readable
-# execution.markdown = execution.markdown.replace(' milliliter', 'mL')
-# execution.markdown = execution.markdown.replace(' nanometer', 'nm')
-# execution.markdown = execution.markdown.replace(' microliter', 'uL')
-
-# with open(os.path.join(OUT_DIR, filename + '.md'), 'w', encoding='utf-8') as f:
-#     f.write(execution.markdown)
-
-if REGENERATE_ARTIFACTS:
-    with open(os.path.join(OUT_DIR, f"{filename}.nt"), "w") as f:
-        f.write(doc.write_string(sbol3.SORTED_NTRIPLES).strip())
-=======
 def generate_protocol():
     import labop
 
@@ -1581,5 +855,4 @@
 
     if args.generate_autoprotocol:
         print("Generating Autoprotocol")
-        generate_autoprotocol_specialization(doc, protocol)
->>>>>>> 8e699133
+        generate_autoprotocol_specialization(doc, protocol)