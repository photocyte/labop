--- conflicted
+++ resolved
@@ -7,7 +7,6 @@
 
 import labop
 import uml
-<<<<<<< HEAD
 from labop.strings import Strings
 from labop_convert.behavior_specialization import (
     BehaviorSpecialization,
@@ -15,10 +14,6 @@
     validate_spec_query,
 )
 from labop_convert.plate_coordinates import flatten_coordinates, get_sample_list
-=======
-from labop.utils.plate_coordinates import flatten_coordinates, get_sample_list
-from labop_convert.behavior_specialization import BehaviorSpecialization, ContO
->>>>>>> 5395ec2c
 
 l = logging.getLogger(__file__)
 l.setLevel(logging.INFO)
@@ -270,73 +265,6 @@
         instrument = parameter_value_map["instrument"]["value"]
         mount = parameter_value_map["mount"]["value"]
 
-<<<<<<< HEAD
-=======
-        allowed_mounts = ["left", "right"]
-        allowed_decks = [
-            "1",
-            "2",
-            "3",
-            "4",
-            "5",
-            "6",
-            "7",
-            "8",
-            "9",
-            "10",
-            "11",
-            "12",
-        ]
-        if mount not in allowed_mounts and mount not in allowed_decks:
-            raise Exception(
-                "ConfigureInstrument call failed: mount must be either 'left' or 'right' or a deck number from 1-12"
-            )
-
-        self.configuration[mount] = instrument
-
-        if mount in allowed_mounts:
-            self.markdown_steps += [
-                f"Mount `{instrument.name}` in {mount} mount of the OT2 instrument"
-            ]
-            self.script_steps += [
-                f"{instrument.display_id} = protocol.load_instrument('{instrument.display_id}', '{mount}')"
-            ]
-            if instrument.display_id not in COMPATIBLE_TIPS:
-                raise Exception(
-                    f"ConfigureInstrument call failed: instrument must be one of {list(COMPATIBLE_TIPS.keys())}"
-                )
-
-        else:
-            self.markdown_steps += [
-                f"Mount `{instrument.name}` in Deck {mount} of the OT2 instrument"
-            ]
-            instrument_id = instrument.display_id.replace(
-                "_", " "
-            )  # OT2 api name uses spaces instead of underscores
-            self.script_steps += [
-                f"{instrument.display_id} = protocol.load_module('{instrument_id}', '{mount}')"
-            ]
-            if instrument.name == "Thermocycler Module":
-                self.script_steps += [f"{instrument.display_id}.open_lid()"]
-
-        # Check if a compatible tiprack has been loaded and configure the pipette
-        # to use it
-        tiprack_selection = None
-        for deck, rack in self.configuration.items():
-            if type(rack) is not labop.ContainerSpec:
-                continue
-            container_types = self.resolve_container_spec(rack)
-            selected_container_type = self.check_lims_inventory(container_types)
-            api_name = LABWARE_MAP[selected_container_type]
-            if api_name in COMPATIBLE_TIPS[instrument.display_id]:
-                tiprack_selection = rack
-                break
-        if tiprack_selection:
-            self.script_steps += [
-                f"{instrument.display_id}.tip_racks.append(labware{deck})"
-            ]
-
->>>>>>> 5395ec2c
     def pcr(
         self,
         record: labop.ActivityNodeExecution,
